--- conflicted
+++ resolved
@@ -107,7 +107,10 @@
 	return "", fmt.Errorf("address not valid for any known chain: %s", address)
 }
 
-<<<<<<< HEAD
+func CreateTabWriter(b *bytes.Buffer) *tabwriter.Writer {
+	return tabwriter.NewWriter(b, 0, 8, 1, '\t', tabwriter.AlignRight)
+}
+
 func ContainsString(s []string, e string) bool {
 	for _, a := range s {
 		if a == e {
@@ -124,8 +127,4 @@
 	return address, address.IsValid(flow.Mainnet) ||
 		address.IsValid(flow.Testnet) ||
 		address.IsValid(flow.Emulator)
-=======
-func CreateTabWriter(b *bytes.Buffer) *tabwriter.Writer {
-	return tabwriter.NewWriter(b, 0, 8, 1, '\t', tabwriter.AlignRight)
->>>>>>> 1a86a4ca
 }