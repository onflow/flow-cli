--- conflicted
+++ resolved
@@ -263,12 +263,8 @@
 		return nil, nil, err
 	}
 
-<<<<<<< HEAD
-	t.logger.StartProgress("Sending Transaction...")
+	t.logger.StartProgress(fmt.Sprintf("Sending Transaction with ID: %s", signed.FlowTransaction().ID()))
 	defer t.logger.StopProgress()
-=======
-	t.logger.StartProgress(fmt.Sprintf("Sending Transaction with ID: %s", signed.FlowTransaction().ID()))
->>>>>>> cac2535c
 
 	sentTx, err := t.gateway.SendSignedTransaction(signed)
 	if err != nil {
