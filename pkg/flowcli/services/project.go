--- conflicted
+++ resolved
@@ -56,39 +56,38 @@
 	serviceKeyHashAlgo string,
 	servicePrivateKey string,
 ) (*project.Project, error) {
-	if !project.Exists(project.DefaultConfigPath) || reset {
-
-		sigAlgo, hashAlgo, err := util.ConvertSigAndHashAlgo(serviceKeySigAlgo, serviceKeyHashAlgo)
-		if err != nil {
-			return nil, err
-		}
-
-		proj, err := project.Init(sigAlgo, hashAlgo)
-		if err != nil {
-			return nil, err
-		}
-
-		if len(servicePrivateKey) > 0 {
-			serviceKey, err := crypto.DecodePrivateKeyHex(sigAlgo, servicePrivateKey)
-			if err != nil {
-				return nil, fmt.Errorf("could not decode private key for a service account, provided private key: %s", servicePrivateKey)
-			}
-
-			proj.SetEmulatorServiceKey(serviceKey)
-		}
-
-		err = proj.Save(project.DefaultConfigPath)
-		if err != nil {
-			return nil, err
-		}
-
-		return proj, nil
-	}
-
-	return nil, fmt.Errorf(
-		"configuration already exists at: %s, if you want to reset configuration use the reset flag",
-		project.DefaultConfigPath,
-	)
+	if project.Exists(project.DefaultConfigPath) && !reset {
+		return nil, fmt.Errorf(
+			"configuration already exists at: %s, if you want to reset configuration use the reset flag",
+			project.DefaultConfigPath,
+		)
+	}
+
+	sigAlgo, hashAlgo, err := util.ConvertSigAndHashAlgo(serviceKeySigAlgo, serviceKeyHashAlgo)
+	if err != nil {
+		return nil, err
+	}
+
+	proj, err := project.Init(sigAlgo, hashAlgo)
+	if err != nil {
+		return nil, err
+	}
+
+	if len(servicePrivateKey) > 0 {
+		serviceKey, err := crypto.DecodePrivateKeyHex(sigAlgo, servicePrivateKey)
+		if err != nil {
+			return nil, fmt.Errorf("could not decode private key for a service account, provided private key: %s", servicePrivateKey)
+		}
+
+		proj.SetEmulatorServiceKey(serviceKey)
+	}
+
+	err = proj.Save(project.DefaultConfigPath)
+	if err != nil {
+		return nil, err
+	}
+
+	return proj, nil
 }
 
 func (p *Project) Deploy(network string, update bool) ([]*contracts.Contract, error) {
@@ -188,17 +187,9 @@
 			deployErr = true
 		}
 
-<<<<<<< HEAD
-		if result.Error == nil {
+		if result.Error == nil && !deployErr {
 			p.logger.StopProgress()
 			fmt.Printf("%s -> 0x%s\n", util.Green(contract.Name()), contract.Target())
-
-=======
-		if result.Error == nil && !deployErr {
-			p.logger.StopProgress(
-				fmt.Sprintf("%s -> 0x%s", util.Green(contract.Name()), contract.Target()),
-			)
->>>>>>> 1a52ea12
 		} else {
 			p.logger.StopProgress()
 			p.logger.Error(
@@ -215,35 +206,5 @@
 		return nil, err
 	}
 
-<<<<<<< HEAD
-	return contracts, nil
-=======
 	return orderedContracts, nil
-}
-
-func prepareUpdateContractTransaction(
-	targetAccount flow.Address,
-	contract *contracts.Contract,
-) *flow.Transaction {
-	return templates.UpdateAccountContract(
-		targetAccount,
-		templates.Contract{
-			Name:   contract.Name(),
-			Source: contract.TranspiledCode(),
-		},
-	)
-}
-
-func prepareAddContractTransaction(
-	targetAccount flow.Address,
-	contract *contracts.Contract,
-) *flow.Transaction {
-	return templates.AddAccountContract(
-		targetAccount,
-		templates.Contract{
-			Name:   contract.Name(),
-			Source: contract.TranspiledCode(),
-		},
-	)
->>>>>>> 1a52ea12
 }