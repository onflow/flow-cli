/*
 * Flow CLI
 *
 * Copyright 2019-2021 Dapper Labs, Inc.
 *
 * Licensed under the Apache License, Version 2.0 (the "License");
 * you may not use this file except in compliance with the License.
 * You may obtain a copy of the License at
 *
 *   http://www.apache.org/licenses/LICENSE-2.0
 *
 * Unless required by applicable law or agreed to in writing, software
 * distributed under the License is distributed on an "AS IS" BASIS,
 * WITHOUT WARRANTIES OR CONDITIONS OF ANY KIND, either express or implied.
 * See the License for the specific language governing permissions and
 * limitations under the License.
 */

package project

import (
	"context"
	"encoding/hex"
	"fmt"
	"io/ioutil"
	"strings"

	"github.com/onflow/flow-go-sdk/templates"

	"github.com/onflow/flow-cli/pkg/flowcli"

	"github.com/onflow/cadence"
	"github.com/onflow/flow-go-sdk"

	"github.com/onflow/flow-cli/pkg/flowcli/util"
)

const (
	defaultGasLimit = 1000
)

// NewTransaction create new instance of transaction
func NewTransaction() *Transaction {
	return &Transaction{
		tx: flow.NewTransaction(),
	}
}

// NewTransactionFromPayload build transaction from payload
func NewTransactionFromPayload(filename string) (*Transaction, error) {
	partialTxHex, err := ioutil.ReadFile(filename)
	if err != nil {
		return nil, fmt.Errorf("failed to read partial transaction from %s: %v", filename, err)
	}

	partialTxBytes, err := hex.DecodeString(string(partialTxHex))
	if err != nil {
		return nil, fmt.Errorf("failed to decode partial transaction from %s: %v", filename, err)
	}

	decodedTx, err := flow.DecodeTransaction(partialTxBytes)
	if err != nil {
		return nil, fmt.Errorf("failed to decode transaction from %s: %v", filename, err)
	}

	tx := &Transaction{
		tx: decodedTx,
	}

	return tx, nil
}

// NewUpdateAccountContractTransaction update account contract
func NewUpdateAccountContractTransaction(signer *Account, name string, source string) (*Transaction, error) {
	contract := templates.Contract{
		Name:   name,
		Source: source,
	}

	return newTransactionFromTemplate(
		templates.UpdateAccountContract(signer.Address(), contract),
		signer,
	)
}

// NewAddAccountContractTransaction add new contract to the account
func NewAddAccountContractTransaction(signer *Account, name string, source string) (*Transaction, error) {
	contract := templates.Contract{
		Name:   name,
		Source: source,
	}

	return newTransactionFromTemplate(
		templates.AddAccountContract(signer.Address(), contract),
		signer,
	)
}

// NewRemoveAccountContractTransaction creates new transaction to remove contract
func NewRemoveAccountContractTransaction(signer *Account, name string) (*Transaction, error) {
	return newTransactionFromTemplate(
		templates.RemoveAccountContract(signer.Address(), name),
		signer,
	)
}

// NewCreateAccountTransaction creates new transaction for account
func NewCreateAccountTransaction(
	signer *Account,
	keys []*flow.AccountKey,
	contractArgs []string,
) (*Transaction, error) {

	contracts := make([]templates.Contract, 0)
	for _, contract := range contractArgs {
		contractFlagContent := strings.SplitN(contract, ":", 2)
		if len(contractFlagContent) != 2 {
			return nil, fmt.Errorf("wrong format for contract. Correct format is name:path, but got: %s", contract)
		}

		contractSource, err := util.LoadFile(contractFlagContent[1])
		if err != nil {
			return nil, err
		}

		contracts = append(contracts, templates.Contract{
			Name:   contractFlagContent[0],
			Source: string(contractSource),
		})
	}

	return newTransactionFromTemplate(
		templates.CreateAccount(keys, contracts, signer.Address()),
		signer,
	)
}

func newTransactionFromTemplate(templateTx *flow.Transaction, signer *Account) (*Transaction, error) {
	tx := &Transaction{tx: templateTx}

	err := tx.SetSigner(signer)
	if err != nil {
		return nil, err
	}
	tx.SetPayer(signer.Address())

	return tx, nil
}

// Transaction builder of flow transactions
type Transaction struct {
	signer   *Account
	proposer *flow.Account
	tx       *flow.Transaction
}

// Signer get signer
func (t *Transaction) Signer() *Account {
	return t.signer
}

// Proposer get proposer
func (t *Transaction) Proposer() *flow.Account {
	return t.proposer
}

// FlowTransaction get flow transaction
func (t *Transaction) FlowTransaction() *flow.Transaction {
	return t.tx
}

<<<<<<< HEAD
// SetScriptWithArgsFromFile set scripts for transaction by loading it from file and setting args
func (t *Transaction) SetScriptWithArgsFromFile(filepath string, args []string, argsJSON string) error {
	script, err := util.LoadFile(filepath)
	if err != nil {
		return err
	}

	return t.SetScriptWithArgs(script, args, argsJSON)
}

// SetScriptWithArgs set script for transaction and set arguments for script
=======
>>>>>>> 89e34ca4
func (t *Transaction) SetScriptWithArgs(script []byte, args []string, argsJSON string) error {
	t.tx.SetScript(script)
	return t.AddRawArguments(args, argsJSON)
}

// SetSigner sets the signer for transaction
func (t *Transaction) SetSigner(account *Account) error {
	err := account.DefaultKey().Validate()
	if err != nil {
		return err
	}

	t.signer = account
	return nil
}

// SetProposer sets the proposer for transaction
func (t *Transaction) SetProposer(proposer *flow.Account, keyIndex int) *Transaction {
	t.proposer = proposer
	proposerKey := proposer.Keys[keyIndex]

	t.tx.SetProposalKey(
		proposer.Address,
		proposerKey.Index,
		proposerKey.SequenceNumber,
	)

	return t
}

// SetPayer sets the payer for transaction
func (t *Transaction) SetPayer(address flow.Address) *Transaction {
	t.tx.SetPayer(address)
	return t
}

// SetBlockReference sets block reference for transaction
func (t *Transaction) SetBlockReference(block *flow.Block) *Transaction {
	t.tx.SetReferenceBlockID(block.ID)
	return t
}

// SetDefaultGasLimit set the default gas limit for transaction
func (t *Transaction) SetDefaultGasLimit() *Transaction {
	t.tx.SetGasLimit(defaultGasLimit)
	return t
}

// AddRawArguments add raw arguments to tx
func (t *Transaction) AddRawArguments(args []string, argsJSON string) error {
	txArguments, err := flowcli.ParseArguments(args, argsJSON)
	if err != nil {
		return err
	}

	return t.AddArguments(txArguments)
}

// AddArguments add array of cadence arguments
func (t *Transaction) AddArguments(args []cadence.Value) error {
	for _, arg := range args {
		err := t.AddArgument(arg)
		if err != nil {
			return err
		}
	}

	return nil
}

// AddArgument add cadence typed argument
func (t *Transaction) AddArgument(arg cadence.Value) error {
	return t.tx.AddArgument(arg)
}

// AddAuthorizers add group of authorizers
func (t *Transaction) AddAuthorizers(authorizers []flow.Address) *Transaction {
	for _, authorizer := range authorizers {
		t.tx.AddAuthorizer(authorizer)
	}

	return t
}

// Sign signs transaction using signer account
func (t *Transaction) Sign() (*Transaction, error) {
	keyIndex := t.signer.DefaultKey().Index()
	signer, err := t.signer.DefaultKey().Signer(context.Background())
	if err != nil {
		return nil, err
	}

	if t.shouldSignEnvelope() {
		err = t.tx.SignEnvelope(t.signer.address, keyIndex, signer)
		if err != nil {
			return nil, fmt.Errorf("failed to sign transaction: %s", err)
		}
	} else {
		err = t.tx.SignPayload(t.signer.address, keyIndex, signer)
		if err != nil {
			return nil, fmt.Errorf("failed to sign transaction: %s", err)
		}
	}

	return t, nil
}

// shouldSignEnvelope checks if signer should sign envelope or payload
func (t *Transaction) shouldSignEnvelope() bool {
	// if signer is payer
	return t.signer.address == t.tx.Payer // todo discuss
}<|MERGE_RESOLUTION|>--- conflicted
+++ resolved
@@ -169,20 +169,6 @@
 	return t.tx
 }
 
-<<<<<<< HEAD
-// SetScriptWithArgsFromFile set scripts for transaction by loading it from file and setting args
-func (t *Transaction) SetScriptWithArgsFromFile(filepath string, args []string, argsJSON string) error {
-	script, err := util.LoadFile(filepath)
-	if err != nil {
-		return err
-	}
-
-	return t.SetScriptWithArgs(script, args, argsJSON)
-}
-
-// SetScriptWithArgs set script for transaction and set arguments for script
-=======
->>>>>>> 89e34ca4
 func (t *Transaction) SetScriptWithArgs(script []byte, args []string, argsJSON string) error {
 	t.tx.SetScript(script)
 	return t.AddRawArguments(args, argsJSON)
