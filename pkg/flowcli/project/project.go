/*
 * Flow CLI
 *
 * Copyright 2019-2021 Dapper Labs, Inc.
 *
 * Licensed under the Apache License, Version 2.0 (the "License");
 * you may not use this file except in compliance with the License.
 * You may obtain a copy of the License at
 *
 *   http://www.apache.org/licenses/LICENSE-2.0
 *
 * Unless required by applicable law or agreed to in writing, software
 * distributed under the License is distributed on an "AS IS" BASIS,
 * WITHOUT WARRANTIES OR CONDITIONS OF ANY KIND, either express or implied.
 * See the License for the specific language governing permissions and
 * limitations under the License.
 */

package project

import (
	"errors"
	"fmt"
	"path"

	"github.com/onflow/flow-go-sdk"
	"github.com/onflow/flow-go-sdk/crypto"
	"github.com/spf13/afero"
	"github.com/thoas/go-funk"

	"github.com/onflow/flow-cli/pkg/flowcli/config"
	"github.com/onflow/flow-cli/pkg/flowcli/config/json"
	"github.com/onflow/flow-cli/pkg/flowcli/util"
)

var (
	DefaultConfigPaths = []string{"flow.json"}
	DefaultConfigPath  = DefaultConfigPaths[0]
)

// Project contains the configuration for a Flow project.
type Project struct {
	composer *config.Loader
	conf     *config.Config
	accounts []*Account
}

// Contract is a Cadence contract definition for a project.
type Contract struct {
	Name   string
	Source string
	Target flow.Address
}

// Load loads a project configuration and returns the resulting project.
func Load(configFilePath []string) (*Project, error) {
	composer := config.NewLoader(afero.NewOsFs())

	// here we add all available parsers (more to add yaml etc...)
	composer.AddConfigParser(json.NewParser())
	conf, err := composer.Load(configFilePath)

	if err != nil {
		if errors.Is(err, config.ErrDoesNotExist) {
			return nil, err
		}

		return nil, err
	}

	proj, err := newProject(conf, composer)
	if err != nil {
		return nil, fmt.Errorf("invalid project configuration: %s", err)
	}

	return proj, nil
}

// Save saves the project configuration to the given path.
func (p *Project) Save(path string) error {
	p.conf.Accounts = accountsToConfig(p.accounts)
	err := p.composer.Save(p.conf, path)

	if err != nil {
		return fmt.Errorf("failed to save project configuration to: %s", path)
	}

	return nil
}

// Exists checks if a project configuration exists.
func Exists(path string) bool {
	return config.Exists(path)
}

// Init initializes a new Flow project.
func Init(sigAlgo crypto.SignatureAlgorithm, hashAlgo crypto.HashAlgorithm) (*Project, error) {
	emulatorServiceAccount, err := generateEmulatorServiceAccount(sigAlgo, hashAlgo)
	if err != nil {
		return nil, err
	}

	composer := config.NewLoader(afero.NewOsFs())
	composer.AddConfigParser(json.NewParser())

	return &Project{
		composer: composer,
		conf:     config.DefaultConfig(),
		accounts: []*Account{emulatorServiceAccount},
	}, nil
}

// newProject creates a new project from a configuration object.
func newProject(conf *config.Config, composer *config.Loader) (*Project, error) {
	accounts, err := accountsFromConfig(conf)
	if err != nil {
		return nil, err
	}

	return &Project{
		composer: composer,
		conf:     conf,
		accounts: accounts,
	}, nil
}

// CheckContractConflict returns true if the same contract is configured to deploy
// to more than one account in the same network.
//
// The CLI currently does not allow the same contract to be deployed to multiple
// accounts in the same network.
func (p *Project) ContractConflictExists(network string) bool {
	contracts := p.ContractsByNetwork(network)

	uniq := funk.Uniq(
		funk.Map(contracts, func(c Contract) string {
			return c.Name
		}).([]string),
	).([]string)

	all := funk.Map(contracts, func(c Contract) string {
		return c.Name
	}).([]string)

	return len(all) != len(uniq)
}

// NetworkByName returns a network by name.
func (p *Project) NetworkByName(name string) *config.Network {
	return p.conf.Networks.GetByName(name)
}

// EmulatorServiceAccount returns the service account for the default emulator profilee.
func (p *Project) EmulatorServiceAccount() (*Account, error) {
	emulator := p.conf.Emulators.Default()
	acc := p.conf.Accounts.GetByName(emulator.ServiceAccount)
	return AccountFromConfig(*acc)
}

// SetEmulatorServiceKey sets the default emulator service account private key.
func (p *Project) SetEmulatorServiceKey(privateKey crypto.PrivateKey) {
	acc := p.AccountByName(config.DefaultEmulatorServiceAccountName)
	acc.SetDefaultKey(
		NewHexAccountKeyFromPrivateKey(
			acc.DefaultKey().Index(),
			acc.DefaultKey().HashAlgo(),
			privateKey,
		),
	)
}

// ContractsByNetwork returns all contracts for a network.
func (p *Project) ContractsByNetwork(network string) []Contract {
	contracts := make([]Contract, 0)

	// get deployments for the specified network
	for _, deploy := range p.conf.Deployments.GetByNetwork(network) {
		account := p.AccountByName(deploy.Account)

		// go through each contract in this deployment
		for _, contractName := range deploy.Contracts {
			c := p.conf.Contracts.GetByNameAndNetwork(contractName, network)

			contract := Contract{
				Name:   c.Name,
				Source: path.Clean(c.Source),
				Target: account.address,
			}

			contracts = append(contracts, contract)
		}
	}

	return contracts
}

// AccountNamesForNetwork returns all configured account names for a network.
func (p *Project) AccountNamesForNetwork(network string) []string {
	names := make([]string, 0)

	for _, account := range p.accounts {
		if len(p.conf.Deployments.GetByAccountAndNetwork(account.name, network)) > 0 {
			if !util.StringContains(names, account.name) {
				names = append(names, account.name)
			}
		}
	}

	return names
}

<<<<<<< HEAD
// AddAccount adds account
func (p *Project) AddAccount(account *Account) {
	p.accounts = append(p.accounts, account)
}

// AddOrUpdateAccount adds or updates account
=======
// AddOrUpdateAccount adds or updates an account.
>>>>>>> 1a52ea12
func (p *Project) AddOrUpdateAccount(account *Account) {
	for i, existingAccount := range p.accounts {
		if existingAccount.name == account.name {
			(*p).accounts[i] = account
			return
		}
	}

	p.accounts = append(p.accounts, account)
}

// AccountByAddress returns an account by address.
func (p *Project) AccountByAddress(address string) *Account {
	for _, account := range p.accounts {
		if account.address.String() == flow.HexToAddress(address).String() {
			return account
		}
	}

	return nil
}

// AccountByName returns an account by name.
func (p *Project) AccountByName(name string) *Account {
	var account *Account

	for _, acc := range p.accounts {
		if acc.name == name {
			account = acc
		}
	}

	return account
}

// AliasesForNetwork returns all deployment aliases for a network.
func (p *Project) AliasesForNetwork(network string) map[string]string {
	aliases := make(map[string]string)

	// get all contracts for selected network and if any has an address as target make it an alias
	for _, contract := range p.conf.Contracts.GetByNetwork(network) {
		if contract.IsAlias() {
			aliases[path.Clean(contract.Source)] = contract.Alias
		}
	}

	return aliases
}<|MERGE_RESOLUTION|>--- conflicted
+++ resolved
@@ -23,6 +23,8 @@
 	"fmt"
 	"path"
 
+	"github.com/onflow/flow-cli/pkg/flowcli/util"
+
 	"github.com/onflow/flow-go-sdk"
 	"github.com/onflow/flow-go-sdk/crypto"
 	"github.com/spf13/afero"
@@ -30,7 +32,6 @@
 
 	"github.com/onflow/flow-cli/pkg/flowcli/config"
 	"github.com/onflow/flow-cli/pkg/flowcli/config/json"
-	"github.com/onflow/flow-cli/pkg/flowcli/util"
 )
 
 var (
@@ -209,16 +210,7 @@
 	return names
 }
 
-<<<<<<< HEAD
-// AddAccount adds account
-func (p *Project) AddAccount(account *Account) {
-	p.accounts = append(p.accounts, account)
-}
-
-// AddOrUpdateAccount adds or updates account
-=======
 // AddOrUpdateAccount adds or updates an account.
->>>>>>> 1a52ea12
 func (p *Project) AddOrUpdateAccount(account *Account) {
 	for i, existingAccount := range p.accounts {
 		if existingAccount.name == account.name {
