--- conflicted
+++ resolved
@@ -50,21 +50,12 @@
 }
 
 // Load loads a project configuration and returns the resulting project.
-<<<<<<< HEAD
 func Load(configFilePaths []string) (*Project, error) {
-	composer := config.NewLoader(afero.NewOsFs())
-
-	// here we add all available parsers (more to add yaml etc...)
-	composer.AddConfigParser(json.NewParser())
-	conf, err := composer.Load(configFilePaths)
-=======
-func Load(configFilePath []string) (*Project, error) {
 	loader := config.NewLoader(afero.NewOsFs())
 
 	// here we add all available parsers (more to add yaml etc...)
 	loader.AddConfigParser(json.NewParser())
-	conf, err := loader.Load(configFilePath)
->>>>>>> 0471296f
+	conf, err := loader.Load(configFilePaths)
 
 	if err != nil {
 		if errors.Is(err, config.ErrDoesNotExist) {
