--- conflicted
+++ resolved
@@ -49,11 +49,7 @@
 func transformSimpleToConfig(accountName string, a simpleAccount) (*config.Account, error) {
 	pkey, err := crypto.DecodePrivateKeyHex(
 		crypto.ECDSA_P256,
-<<<<<<< HEAD
-		strings.ReplaceAll(a.Key, "0x", ""),
-=======
 		strings.TrimPrefix(a.Key, "0x"),
->>>>>>> 7153ef26
 	)
 	if err != nil {
 		return nil, fmt.Errorf("invalid private key for account: %s", accountName)
@@ -78,11 +74,7 @@
 }
 
 // transformAdvancedToConfig transforms advanced internal account to config account
-<<<<<<< HEAD
 func transformAdvancedToConfig(accountName string, a advancedAccount) (*config.Account, error) {
-=======
-func transformAdvancedToConfig(accountName string, a advanceAccount) (*config.Account, error) {
->>>>>>> 7153ef26
 	var pKey crypto.PrivateKey
 	var err error
 	sigAlgo := crypto.StringToSignatureAlgorithm(a.Key.SigAlgo)
@@ -100,11 +92,7 @@
 		if a.Key.PrivateKey != "" {
 			pKey, err = crypto.DecodePrivateKeyHex(
 				sigAlgo,
-<<<<<<< HEAD
-				strings.ReplaceAll(a.Key.PrivateKey, "0x", ""),
-=======
 				strings.TrimPrefix(a.Key.PrivateKey, "0x"),
->>>>>>> 7153ef26
 			)
 			if err != nil {
 				return nil, err
@@ -185,22 +173,14 @@
 	return account{
 		Simple: simpleAccount{
 			Address: a.Address.String(),
-<<<<<<< HEAD
-			Key:     strings.ReplaceAll(a.Key.PrivateKey.String(), "0x", ""),
-=======
 			Key:     strings.TrimPrefix(a.Key.PrivateKey.String(), "0x"),
->>>>>>> 7153ef26
 		},
 	}
 }
 
 func transformAdvancedAccountToJSON(a config.Account) account {
 	return account{
-<<<<<<< HEAD
 		Advanced: advancedAccount{
-=======
-		Advanced: advanceAccount{
->>>>>>> 7153ef26
 			Address: a.Address.String(),
 			Key: advanceKey{
 				Type:       a.Key.Type,
@@ -208,11 +188,7 @@
 				SigAlgo:    a.Key.SigAlgo.String(),
 				HashAlgo:   a.Key.HashAlgo.String(),
 				ResourceID: a.Key.ResourceID,
-<<<<<<< HEAD
-				PrivateKey: strings.ReplaceAll(a.Key.PrivateKey.String(), "0x", ""),
-=======
 				PrivateKey: strings.TrimPrefix(a.Key.PrivateKey.String(), "0x"),
->>>>>>> 7153ef26
 			},
 		},
 	}
@@ -227,11 +203,7 @@
 
 type account struct {
 	Simple   simpleAccount
-<<<<<<< HEAD
 	Advanced advancedAccount
-=======
-	Advanced advanceAccount
->>>>>>> 7153ef26
 }
 
 type simpleAccount struct {
@@ -239,11 +211,7 @@
 	Key     string `json:"key"`
 }
 
-<<<<<<< HEAD
 type advancedAccount struct {
-=======
-type advanceAccount struct {
->>>>>>> 7153ef26
 	Address string     `json:"address"`
 	Key     advanceKey `json:"key"`
 }
@@ -331,22 +299,14 @@
 		var advancedOld advanceAccountPre022
 		err = json.Unmarshal(b, &advancedOld)
 
-<<<<<<< HEAD
 		j.Advanced = advancedAccount{
-=======
-		j.Advanced = advanceAccount{
->>>>>>> 7153ef26
 			Address: advancedOld.Address,
 			Key:     advancedOld.Keys[0],
 		}
 		j.Advanced.Key.PrivateKey = advancedOld.Keys[0].Context["privateKey"]
 
 	case advancedFormat:
-<<<<<<< HEAD
 		var advanced advancedAccount
-=======
-		var advanced advanceAccount
->>>>>>> 7153ef26
 		err = json.Unmarshal(b, &advanced)
 		j.Advanced = advanced
 	}
