/*
 * Flow CLI
 *
 * Copyright 2019-2021 Dapper Labs, Inc.
 *
 * Licensed under the Apache License, Version 2.0 (the "License");
 * you may not use this file except in compliance with the License.
 * You may obtain a copy of the License at
 *
 *   http://www.apache.org/licenses/LICENSE-2.0
 *
 * Unless required by applicable law or agreed to in writing, software
 * distributed under the License is distributed on an "AS IS" BASIS,
 * WITHOUT WARRANTIES OR CONDITIONS OF ANY KIND, either express or implied.
 * See the License for the specific language governing permissions and
 * limitations under the License.
 */

package json

import (
	"encoding/json"

	"github.com/onflow/flow-go-sdk"
	"github.com/onflow/flow-go-sdk/crypto"

	"github.com/onflow/flow-cli/pkg/flowcli/config"
)

type jsonAccounts map[string]jsonAccount

// transformAddress returns address based on address and chain id
func transformAddress(address string) flow.Address {
	// only allow service for emulator
	if address == "service" {
		return flow.ServiceAddress(flow.Emulator)
	}

	return flow.HexToAddress(address)
}

// transformToConfig transforms json structures to config structure
func (j jsonAccounts) transformToConfig() config.Accounts {
	accounts := make(config.Accounts, 0)

	for accountName, a := range j {
		var account config.Account
		// simple format
		if a.Simple.Address != "" {
			account = config.Account{
				Name:    accountName,
<<<<<<< HEAD
				Address: transformAddress(a.Simple.Address),
				Keys: []config.AccountKey{{
=======
				ChainID: transformChainID(a.Simple.Chain, a.Simple.Address),
				Address: transformAddress(a.Simple.Address, a.Simple.Chain),
				Key: config.AccountKey{
>>>>>>> 557b013b
					Type:     config.KeyTypeHex,
					Index:    0,
					SigAlgo:  crypto.ECDSA_P256,
					HashAlgo: crypto.SHA3_256,
					Context: map[string]string{
						config.PrivateKeyField: a.Simple.Key,
					},
				},
			}
		} else { // advanced format
			account = config.Account{
				Name:    accountName,
<<<<<<< HEAD
				Address: transformAddress(a.Advanced.Address),
				Keys:    keys,
=======
				ChainID: transformChainID(a.Advanced.Chain, a.Advanced.Address),
				Address: transformAddress(a.Advanced.Address, a.Advanced.Chain),
				Key: config.AccountKey{
					Type:     a.Advanced.Key.Type,
					Index:    a.Advanced.Key.Index,
					SigAlgo:  crypto.StringToSignatureAlgorithm(a.Advanced.Key.SigAlgo),
					HashAlgo: crypto.StringToHashAlgorithm(a.Advanced.Key.HashAlgo),
					Context:  a.Advanced.Key.Context,
				},
>>>>>>> 557b013b
			}
		}

		accounts = append(accounts, account)
	}

	return accounts
}

func isDefaultKeyFormat(key config.AccountKey) bool {
	return key.Index == 0 &&
		key.Type == config.KeyTypeHex &&
		key.SigAlgo == crypto.ECDSA_P256 &&
		key.HashAlgo == crypto.SHA3_256
}

func transformSimpleAccountToJSON(a config.Account) jsonAccount {
	return jsonAccount{
		Simple: jsonAccountSimple{
			Address: a.Address.String(),
<<<<<<< HEAD
			Keys:    a.Keys[0].Context[config.PrivateKeyField],
=======
			Chain:   a.ChainID.String(),
			Key:     a.Key.Context[config.PrivateKeyField],
>>>>>>> 557b013b
		},
	}
}

func transformAdvancedAccountToJSON(a config.Account) jsonAccount {
	return jsonAccount{
		Advanced: jsonAccountAdvanced{
			Address: a.Address.String(),
<<<<<<< HEAD
			Keys:    keys,
=======
			Chain:   a.ChainID.String(),
			Key: jsonAccountKey{
				Type:     a.Key.Type,
				Index:    a.Key.Index,
				SigAlgo:  a.Key.SigAlgo.String(),
				HashAlgo: a.Key.HashAlgo.String(),
				Context:  a.Key.Context,
			},
>>>>>>> 557b013b
		},
	}
}

// transformToJSON transforms config structure to json structures for saving
func transformAccountsToJSON(accounts config.Accounts) jsonAccounts {
	jsonAccounts := jsonAccounts{}

	for _, a := range accounts {
		// if simple
		if isDefaultKeyFormat(a.Key) {
			jsonAccounts[a.Name] = transformSimpleAccountToJSON(a)
		} else { // if advanced
			jsonAccounts[a.Name] = transformAdvancedAccountToJSON(a)
		}
	}

	return jsonAccounts
}

type jsonAccountSimple struct {
	Address string `json:"address"`
<<<<<<< HEAD
	Keys    string `json:"keys"`
}

type jsonAccountAdvanced struct {
	Address string           `json:"address"`
	Keys    []jsonAccountKey `json:"keys"`
=======
	Key     string `json:"key"`
	Chain   string `json:"chain"`
}

type jsonAccountAdvanced struct {
	Address string         `json:"address"`
	Chain   string         `json:"chain"`
	Key     jsonAccountKey `json:"key"`
>>>>>>> 557b013b
}

type jsonAccountKey struct {
	Type     config.KeyType    `json:"type"`
	Index    int               `json:"index"`
	SigAlgo  string            `json:"signatureAlgorithm"`
	HashAlgo string            `json:"hashAlgorithm"`
	Context  map[string]string `json:"context"`
}

type jsonAccountSimpleOld struct {
	Address string `json:"address"`
	Keys    string `json:"keys"`
}

type jsonAccountAdvancedOld struct {
	Address string           `json:"address"`
	Keys    []jsonAccountKey `json:"keys"`
}

type jsonAccount struct {
	Simple   jsonAccountSimple
	Advanced jsonAccountAdvanced
}

type FormatType int

const (
	simpleFormat      FormatType = 0
	advancedFormat    FormatType = 1
	simpleOldFormat   FormatType = 2
	advancedOldFormat FormatType = 3
)

func decideFormat(b []byte) (FormatType, error) {
	var raw map[string]interface{}
	err := json.Unmarshal(b, &raw)
	if err != nil {
		return 0, err
	}

	if raw["keys"] != nil {
		switch raw["keys"].(type) {
		case string:
			return simpleOldFormat, nil
		default:
			return advancedOldFormat, nil
		}
	}

	switch raw["key"].(type) {
	case string:
		return simpleFormat, nil
	default:
		return advancedFormat, nil
	}
}

func (j *jsonAccount) UnmarshalJSON(b []byte) error {

	format, err := decideFormat(b)
	if err != nil {
		return err
	}

	switch format {
	case simpleFormat:
		var simple jsonAccountSimple
		err = json.Unmarshal(b, &simple)
		j.Simple = simple

	case advancedFormat:
		var advanced jsonAccountAdvanced
		err = json.Unmarshal(b, &advanced)
		j.Advanced = advanced

	case simpleOldFormat:
		var simpleOld jsonAccountSimpleOld
		err = json.Unmarshal(b, &simpleOld)
		j.Simple = jsonAccountSimple{
			Address: simpleOld.Address,
			Key:     simpleOld.Keys,
		}

	case advancedOldFormat:
		var advancedOld jsonAccountAdvancedOld
		err = json.Unmarshal(b, &advancedOld)
		j.Advanced = jsonAccountAdvanced{
			Address: advancedOld.Address,
			Key:     advancedOld.Keys[0],
		}
	}

	return err
}

func (j jsonAccount) MarshalJSON() ([]byte, error) {
	if j.Simple != (jsonAccountSimple{}) {
		return json.Marshal(j.Simple)
	}

	return json.Marshal(j.Advanced)
}<|MERGE_RESOLUTION|>--- conflicted
+++ resolved
@@ -49,14 +49,8 @@
 		if a.Simple.Address != "" {
 			account = config.Account{
 				Name:    accountName,
-<<<<<<< HEAD
 				Address: transformAddress(a.Simple.Address),
-				Keys: []config.AccountKey{{
-=======
-				ChainID: transformChainID(a.Simple.Chain, a.Simple.Address),
-				Address: transformAddress(a.Simple.Address, a.Simple.Chain),
 				Key: config.AccountKey{
->>>>>>> 557b013b
 					Type:     config.KeyTypeHex,
 					Index:    0,
 					SigAlgo:  crypto.ECDSA_P256,
@@ -69,12 +63,7 @@
 		} else { // advanced format
 			account = config.Account{
 				Name:    accountName,
-<<<<<<< HEAD
 				Address: transformAddress(a.Advanced.Address),
-				Keys:    keys,
-=======
-				ChainID: transformChainID(a.Advanced.Chain, a.Advanced.Address),
-				Address: transformAddress(a.Advanced.Address, a.Advanced.Chain),
 				Key: config.AccountKey{
 					Type:     a.Advanced.Key.Type,
 					Index:    a.Advanced.Key.Index,
@@ -82,7 +71,6 @@
 					HashAlgo: crypto.StringToHashAlgorithm(a.Advanced.Key.HashAlgo),
 					Context:  a.Advanced.Key.Context,
 				},
->>>>>>> 557b013b
 			}
 		}
 
@@ -103,12 +91,7 @@
 	return jsonAccount{
 		Simple: jsonAccountSimple{
 			Address: a.Address.String(),
-<<<<<<< HEAD
-			Keys:    a.Keys[0].Context[config.PrivateKeyField],
-=======
-			Chain:   a.ChainID.String(),
 			Key:     a.Key.Context[config.PrivateKeyField],
->>>>>>> 557b013b
 		},
 	}
 }
@@ -117,10 +100,6 @@
 	return jsonAccount{
 		Advanced: jsonAccountAdvanced{
 			Address: a.Address.String(),
-<<<<<<< HEAD
-			Keys:    keys,
-=======
-			Chain:   a.ChainID.String(),
 			Key: jsonAccountKey{
 				Type:     a.Key.Type,
 				Index:    a.Key.Index,
@@ -128,7 +107,6 @@
 				HashAlgo: a.Key.HashAlgo.String(),
 				Context:  a.Key.Context,
 			},
->>>>>>> 557b013b
 		},
 	}
 }
@@ -151,23 +129,12 @@
 
 type jsonAccountSimple struct {
 	Address string `json:"address"`
-<<<<<<< HEAD
-	Keys    string `json:"keys"`
-}
-
-type jsonAccountAdvanced struct {
-	Address string           `json:"address"`
-	Keys    []jsonAccountKey `json:"keys"`
-=======
 	Key     string `json:"key"`
-	Chain   string `json:"chain"`
 }
 
 type jsonAccountAdvanced struct {
 	Address string         `json:"address"`
-	Chain   string         `json:"chain"`
 	Key     jsonAccountKey `json:"key"`
->>>>>>> 557b013b
 }
 
 type jsonAccountKey struct {
