/*
 * Flow CLI
 *
 * Copyright 2019-2021 Dapper Labs, Inc.
 *
 * Licensed under the Apache License, Version 2.0 (the "License");
 * you may not use this file except in compliance with the License.
 * You may obtain a copy of the License at
 *
 *   http://www.apache.org/licenses/LICENSE-2.0
 *
 * Unless required by applicable law or agreed to in writing, software
 * distributed under the License is distributed on an "AS IS" BASIS,
 * WITHOUT WARRANTIES OR CONDITIONS OF ANY KIND, either express or implied.
 * See the License for the specific language governing permissions and
 * limitations under the License.
 */

package services

import (
	"testing"

	"github.com/stretchr/testify/mock"

	"github.com/onflow/flow-cli/pkg/flowkit"
	"github.com/onflow/flow-go-sdk"
<<<<<<< HEAD
	"github.com/stretchr/testify/assert"
=======
>>>>>>> 2810c3e0

	"github.com/onflow/flow-cli/tests"
	"github.com/stretchr/testify/assert"
)

const gasLimit = 1000

func TestTransactions(t *testing.T) {
<<<<<<< HEAD
	s, state, mock, err := tests.ServicesStateMock()
	assert.NoError(t, err)
	transactions := s.Transactions

=======
	state, _, _ := setup()
>>>>>>> 2810c3e0
	serviceAcc, _ := state.EmulatorServiceAccount()
	serviceAddress := serviceAcc.Address()

	t.Run("Get Transaction", func(t *testing.T) {
<<<<<<< HEAD
		txs := tests.NewTransaction()

		mock.GetTransactionResultMock = func(tx *flow.Transaction) (*flow.TransactionResult, error) {
			assert.Equal(t, tx.ID(), txs.ID())
			return tests.NewTransactionResult(nil), nil
		}

		mock.GetTransactionMock = func(id flow.Identifier) (*flow.Transaction, error) {
			return txs, nil
		}

		_, _, err := transactions.GetStatus(txs.ID(), true)
=======
		_, s, gw := setup()
		txs := tests.NewTransaction()

		_, _, err := s.Transactions.GetStatus(txs.ID(), true)
>>>>>>> 2810c3e0

		mock.AssertFuncsCalled(t, true, mock.GetTransactionResult, mock.GetTransaction)
		assert.NoError(t, err)
<<<<<<< HEAD
	})

	t.Run("Send Transaction args", func(t *testing.T) {
		var txID flow.Identifier
		mock.SendSignedTransactionMock = func(tx *flowkit.Transaction) (*flow.Transaction, error) {
=======
		gw.Mock.AssertNumberOfCalls(t, tests.GetTransactionResultFunc, 1)
		gw.Mock.AssertCalled(t, tests.GetTransactionFunc, txs.ID())
	})

	t.Run("Send Transaction args", func(t *testing.T) {
		_, s, gw := setup()

		var txID flow.Identifier
		gw.SendSignedTransaction.Run(func(args mock.Arguments) {
			tx := args.Get(0).(*flowkit.Transaction)
>>>>>>> 2810c3e0
			arg, err := tx.FlowTransaction().Argument(0)
			assert.NoError(t, err)
			assert.Equal(t, arg.String(), "\"Bar\"")
			assert.Equal(t, tx.Signer().Address(), serviceAddress)
			assert.Equal(t, len(string(tx.FlowTransaction().Script)), 227)

			t := tests.NewTransaction()
			txID = t.ID()
<<<<<<< HEAD
			return t, nil
		}

		mock.GetTransactionResultMock = func(tx *flow.Transaction) (*flow.TransactionResult, error) {
			assert.Equal(t, tx.ID(), txID)
			return tests.NewTransactionResult(nil), nil
		}

		args, _ := flowkit.ParseArgumentsCommaSplit([]string{"String:Bar"})

		_, _, err := transactions.Send(
=======
			gw.SendSignedTransaction.Return(t, nil)
		})

		gw.GetTransactionResult.Run(func(args mock.Arguments) {
			assert.Equal(t, args.Get(0).(*flow.Transaction).ID(), txID)
			gw.GetTransactionResult.Return(tests.NewTransactionResult(nil), nil)
		})

		args, _ := flowkit.ParseArgumentsCommaSplit([]string{"String:Bar"})

		_, _, err := s.Transactions.Send(
>>>>>>> 2810c3e0
			serviceAcc,
			tests.TransactionArgString.Source,
			"",
			gasLimit,
			args,
			"",
		)

<<<<<<< HEAD
		mock.AssertFuncsCalled(t, true, mock.GetTransactionResult, mock.SendSignedTransaction)
		assert.NoError(t, err)
=======
		assert.NoError(t, err)
		gw.Mock.AssertNumberOfCalls(t, tests.SendSignedTransactionFunc, 1)
		gw.Mock.AssertNumberOfCalls(t, tests.GetTransactionResultFunc, 1)
>>>>>>> 2810c3e0
	})

}<|MERGE_RESOLUTION|>--- conflicted
+++ resolved
@@ -25,10 +25,6 @@
 
 	"github.com/onflow/flow-cli/pkg/flowkit"
 	"github.com/onflow/flow-go-sdk"
-<<<<<<< HEAD
-	"github.com/stretchr/testify/assert"
-=======
->>>>>>> 2810c3e0
 
 	"github.com/onflow/flow-cli/tests"
 	"github.com/stretchr/testify/assert"
@@ -37,47 +33,17 @@
 const gasLimit = 1000
 
 func TestTransactions(t *testing.T) {
-<<<<<<< HEAD
-	s, state, mock, err := tests.ServicesStateMock()
-	assert.NoError(t, err)
-	transactions := s.Transactions
-
-=======
 	state, _, _ := setup()
->>>>>>> 2810c3e0
 	serviceAcc, _ := state.EmulatorServiceAccount()
 	serviceAddress := serviceAcc.Address()
 
 	t.Run("Get Transaction", func(t *testing.T) {
-<<<<<<< HEAD
-		txs := tests.NewTransaction()
-
-		mock.GetTransactionResultMock = func(tx *flow.Transaction) (*flow.TransactionResult, error) {
-			assert.Equal(t, tx.ID(), txs.ID())
-			return tests.NewTransactionResult(nil), nil
-		}
-
-		mock.GetTransactionMock = func(id flow.Identifier) (*flow.Transaction, error) {
-			return txs, nil
-		}
-
-		_, _, err := transactions.GetStatus(txs.ID(), true)
-=======
 		_, s, gw := setup()
 		txs := tests.NewTransaction()
 
 		_, _, err := s.Transactions.GetStatus(txs.ID(), true)
->>>>>>> 2810c3e0
 
-		mock.AssertFuncsCalled(t, true, mock.GetTransactionResult, mock.GetTransaction)
 		assert.NoError(t, err)
-<<<<<<< HEAD
-	})
-
-	t.Run("Send Transaction args", func(t *testing.T) {
-		var txID flow.Identifier
-		mock.SendSignedTransactionMock = func(tx *flowkit.Transaction) (*flow.Transaction, error) {
-=======
 		gw.Mock.AssertNumberOfCalls(t, tests.GetTransactionResultFunc, 1)
 		gw.Mock.AssertCalled(t, tests.GetTransactionFunc, txs.ID())
 	})
@@ -88,7 +54,6 @@
 		var txID flow.Identifier
 		gw.SendSignedTransaction.Run(func(args mock.Arguments) {
 			tx := args.Get(0).(*flowkit.Transaction)
->>>>>>> 2810c3e0
 			arg, err := tx.FlowTransaction().Argument(0)
 			assert.NoError(t, err)
 			assert.Equal(t, arg.String(), "\"Bar\"")
@@ -97,19 +62,6 @@
 
 			t := tests.NewTransaction()
 			txID = t.ID()
-<<<<<<< HEAD
-			return t, nil
-		}
-
-		mock.GetTransactionResultMock = func(tx *flow.Transaction) (*flow.TransactionResult, error) {
-			assert.Equal(t, tx.ID(), txID)
-			return tests.NewTransactionResult(nil), nil
-		}
-
-		args, _ := flowkit.ParseArgumentsCommaSplit([]string{"String:Bar"})
-
-		_, _, err := transactions.Send(
-=======
 			gw.SendSignedTransaction.Return(t, nil)
 		})
 
@@ -121,7 +73,6 @@
 		args, _ := flowkit.ParseArgumentsCommaSplit([]string{"String:Bar"})
 
 		_, _, err := s.Transactions.Send(
->>>>>>> 2810c3e0
 			serviceAcc,
 			tests.TransactionArgString.Source,
 			"",
@@ -130,14 +81,9 @@
 			"",
 		)
 
-<<<<<<< HEAD
-		mock.AssertFuncsCalled(t, true, mock.GetTransactionResult, mock.SendSignedTransaction)
-		assert.NoError(t, err)
-=======
 		assert.NoError(t, err)
 		gw.Mock.AssertNumberOfCalls(t, tests.SendSignedTransactionFunc, 1)
 		gw.Mock.AssertNumberOfCalls(t, tests.GetTransactionResultFunc, 1)
->>>>>>> 2810c3e0
 	})
 
 }