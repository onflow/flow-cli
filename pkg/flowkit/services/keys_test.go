/*
 * Flow CLI
 *
 * Copyright 2019-2021 Dapper Labs, Inc.
 *
 * Licensed under the Apache License, Version 2.0 (the "License");
 * you may not use this file except in compliance with the License.
 * You may obtain a copy of the License at
 *
 *   http://www.apache.org/licenses/LICENSE-2.0
 *
 * Unless required by applicable law or agreed to in writing, software
 * distributed under the License is distributed on an "AS IS" BASIS,
 * WITHOUT WARRANTIES OR CONDITIONS OF ANY KIND, either express or implied.
 * See the License for the specific language governing permissions and
 * limitations under the License.
 */

package services

import (
	"testing"

	"github.com/onflow/flow-go-sdk/crypto"
	"github.com/stretchr/testify/assert"
<<<<<<< HEAD

	"github.com/onflow/flow-cli/tests"
)

func TestKeys(t *testing.T) {
	s, _, _, err := tests.ServicesStateMock()
	assert.NoError(t, err)
	keys := s.Keys

	t.Run("Generate Keys", func(t *testing.T) {
		key, err := keys.Generate("", crypto.ECDSA_P256)
=======
)

func TestKeys(t *testing.T) {

	t.Run("Generate Keys", func(t *testing.T) {
		_, s, _ := setup()
		key, err := s.Keys.Generate("", crypto.ECDSA_P256)
>>>>>>> 2810c3e0
		assert.NoError(t, err)

		assert.Equal(t, len(key.String()), 66)
	})

	t.Run("Generate Keys with seed", func(t *testing.T) {
<<<<<<< HEAD
		key, err := keys.Generate("aaaaaaaaaaaaaaaaaaaaaaannndddddd_its_gone", crypto.ECDSA_P256)
=======
		_, s, _ := setup()
		key, err := s.Keys.Generate("aaaaaaaaaaaaaaaaaaaaaaannndddddd_its_gone", crypto.ECDSA_P256)
>>>>>>> 2810c3e0

		assert.NoError(t, err)
		assert.Equal(t, key.String(), "0x134f702d0872dba9c7aea15498aab9b2ffedd5aeebfd8ac3cf47c591f0d7ce52")
	})

	t.Run("Fail generate keys, too short seed", func(t *testing.T) {
<<<<<<< HEAD
		_, err := keys.Generate("im_short", crypto.ECDSA_P256)
=======
		_, s, _ := setup()
		_, err := s.Keys.Generate("im_short", crypto.ECDSA_P256)
>>>>>>> 2810c3e0

		assert.Equal(t, err.Error(), "failed to generate private key: crypto: insufficient seed length 8, must be at least 32 bytes for ECDSA_P256")
	})

	t.Run("Fail generate keys, invalid sig algo", func(t *testing.T) {
<<<<<<< HEAD
		_, err := keys.Generate("", crypto.StringToSignatureAlgorithm("JUSTNO"))
=======
		_, s, _ := setup()
		_, err := s.Keys.Generate("", crypto.StringToSignatureAlgorithm("JUSTNO"))
>>>>>>> 2810c3e0

		assert.Equal(t, err.Error(), "failed to generate private key: crypto: Go SDK does not support key generation for UNKNOWN algorithm")
	})

	t.Run("RLP decode keys", func(t *testing.T) {
<<<<<<< HEAD
		dkey, err := keys.DecodeRLP("f847b84084d716c14b051ad6b001624f738f5d302636e6b07cc75e4530af7776a4368a2b586dbefc0564ee28384c2696f178cbed52e62811bcc9ecb59568c996d342db2402038203e8")
=======
		_, s, _ := setup()
		dkey, err := s.Keys.DecodeRLP("f847b84084d716c14b051ad6b001624f738f5d302636e6b07cc75e4530af7776a4368a2b586dbefc0564ee28384c2696f178cbed52e62811bcc9ecb59568c996d342db2402038203e8")
>>>>>>> 2810c3e0

		assert.NoError(t, err)
		assert.Equal(t, dkey.PublicKey.String(), "0x84d716c14b051ad6b001624f738f5d302636e6b07cc75e4530af7776a4368a2b586dbefc0564ee28384c2696f178cbed52e62811bcc9ecb59568c996d342db24")
		assert.Equal(t, dkey.SigAlgo.String(), "ECDSA_P256")
	})
}<|MERGE_RESOLUTION|>--- conflicted
+++ resolved
@@ -23,19 +23,6 @@
 
 	"github.com/onflow/flow-go-sdk/crypto"
 	"github.com/stretchr/testify/assert"
-<<<<<<< HEAD
-
-	"github.com/onflow/flow-cli/tests"
-)
-
-func TestKeys(t *testing.T) {
-	s, _, _, err := tests.ServicesStateMock()
-	assert.NoError(t, err)
-	keys := s.Keys
-
-	t.Run("Generate Keys", func(t *testing.T) {
-		key, err := keys.Generate("", crypto.ECDSA_P256)
-=======
 )
 
 func TestKeys(t *testing.T) {
@@ -43,53 +30,36 @@
 	t.Run("Generate Keys", func(t *testing.T) {
 		_, s, _ := setup()
 		key, err := s.Keys.Generate("", crypto.ECDSA_P256)
->>>>>>> 2810c3e0
 		assert.NoError(t, err)
 
 		assert.Equal(t, len(key.String()), 66)
 	})
 
 	t.Run("Generate Keys with seed", func(t *testing.T) {
-<<<<<<< HEAD
-		key, err := keys.Generate("aaaaaaaaaaaaaaaaaaaaaaannndddddd_its_gone", crypto.ECDSA_P256)
-=======
 		_, s, _ := setup()
 		key, err := s.Keys.Generate("aaaaaaaaaaaaaaaaaaaaaaannndddddd_its_gone", crypto.ECDSA_P256)
->>>>>>> 2810c3e0
 
 		assert.NoError(t, err)
 		assert.Equal(t, key.String(), "0x134f702d0872dba9c7aea15498aab9b2ffedd5aeebfd8ac3cf47c591f0d7ce52")
 	})
 
 	t.Run("Fail generate keys, too short seed", func(t *testing.T) {
-<<<<<<< HEAD
-		_, err := keys.Generate("im_short", crypto.ECDSA_P256)
-=======
 		_, s, _ := setup()
 		_, err := s.Keys.Generate("im_short", crypto.ECDSA_P256)
->>>>>>> 2810c3e0
 
 		assert.Equal(t, err.Error(), "failed to generate private key: crypto: insufficient seed length 8, must be at least 32 bytes for ECDSA_P256")
 	})
 
 	t.Run("Fail generate keys, invalid sig algo", func(t *testing.T) {
-<<<<<<< HEAD
-		_, err := keys.Generate("", crypto.StringToSignatureAlgorithm("JUSTNO"))
-=======
 		_, s, _ := setup()
 		_, err := s.Keys.Generate("", crypto.StringToSignatureAlgorithm("JUSTNO"))
->>>>>>> 2810c3e0
 
 		assert.Equal(t, err.Error(), "failed to generate private key: crypto: Go SDK does not support key generation for UNKNOWN algorithm")
 	})
 
 	t.Run("RLP decode keys", func(t *testing.T) {
-<<<<<<< HEAD
-		dkey, err := keys.DecodeRLP("f847b84084d716c14b051ad6b001624f738f5d302636e6b07cc75e4530af7776a4368a2b586dbefc0564ee28384c2696f178cbed52e62811bcc9ecb59568c996d342db2402038203e8")
-=======
 		_, s, _ := setup()
 		dkey, err := s.Keys.DecodeRLP("f847b84084d716c14b051ad6b001624f738f5d302636e6b07cc75e4530af7776a4368a2b586dbefc0564ee28384c2696f178cbed52e62811bcc9ecb59568c996d342db2402038203e8")
->>>>>>> 2810c3e0
 
 		assert.NoError(t, err)
 		assert.Equal(t, dkey.PublicKey.String(), "0x84d716c14b051ad6b001624f738f5d302636e6b07cc75e4530af7776a4368a2b586dbefc0564ee28384c2696f178cbed52e62811bcc9ecb59568c996d342db24")
