--- conflicted
+++ resolved
@@ -22,18 +22,9 @@
 	"bytes"
 	"encoding/hex"
 	"fmt"
-<<<<<<< HEAD
-	"github.com/onflow/flow-cli/pkg/flowkit"
 	"io/ioutil"
 	"net/http"
 
-	"github.com/onflow/flow-cli/pkg/flowkit/project"
-
-=======
-	"io/ioutil"
-	"net/http"
-
->>>>>>> 85fd5990
 	"github.com/onflow/flow-go-sdk"
 
 	"github.com/onflow/flow-cli/pkg/flowkit"
