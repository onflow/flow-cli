/*
 * Flow CLI
 *
 * Copyright 2019 Dapper Labs, Inc.
 *
 * Licensed under the Apache License, Version 2.0 (the "License");
 * you may not use this file except in compliance with the License.
 * You may obtain a copy of the License at
 *
 *   http://www.apache.org/licenses/LICENSE-2.0
 *
 * Unless required by applicable law or agreed to in writing, software
 * distributed under the License is distributed on an "AS IS" BASIS,
 * WITHOUT WARRANTIES OR CONDITIONS OF ANY KIND, either express or implied.
 * See the License for the specific language governing permissions and
 * limitations under the License.
 */

package services

import (
	"bytes"
	"encoding/hex"
	"fmt"
	"github.com/onflow/cadence"
	"github.com/onflow/flow-cli/pkg/flowkit"
	"io/ioutil"
	"net/http"

<<<<<<< HEAD
	"github.com/onflow/flow-cli/pkg/flowkit"

	"github.com/onflow/cadence"

	"github.com/onflow/flow-cli/pkg/flowkit/resolvers"
=======
	"github.com/onflow/flow-cli/pkg/flowkit/contracts"
>>>>>>> 64837115

	"github.com/onflow/flow-go-sdk"

	"github.com/onflow/flow-cli/pkg/flowkit/gateway"
	"github.com/onflow/flow-cli/pkg/flowkit/output"
)

// Transactions is a service that handles all transaction-related interactions.
type Transactions struct {
	gateway gateway.Gateway
	state   *flowkit.State
	logger  output.Logger
}

// NewTransactions returns a new transactions service.
func NewTransactions(
	gateway gateway.Gateway,
	state *flowkit.State,
	logger output.Logger,
) *Transactions {
	return &Transactions{
		gateway: gateway,
		state:   state,
		logger:  logger,
	}
}

// GetStatus of transaction.
func (t *Transactions) GetStatus(
	id flow.Identifier,
	waitSeal bool,
) (*flow.Transaction, *flow.TransactionResult, error) {
	t.logger.StartProgress("Fetching Transaction...")

	tx, err := t.gateway.GetTransaction(id)
	if err != nil {
		return nil, nil, err
	}

	if waitSeal {
		t.logger.StartProgress("Waiting for transaction to be sealed...")
	}

	result, err := t.gateway.GetTransactionResult(id, waitSeal)
	t.logger.StopProgress()

	return tx, result, err
}

<<<<<<< HEAD
// NewTransactionAccounts defines transaction roles by accounts.
//
// You can read more about roles here: https://developers.flow.com/learn/concepts/accounts-and-keys
func NewTransactionAccounts(
	proposer *flowkit.Account,
	payer *flowkit.Account,
	authorizers []*flowkit.Account,
) (*transactionAccounts, error) {
=======
// NewTransactionAccountRoles defines transaction roles by accounts.
//
// You can read more about roles here: https://developers.flow.com/learn/concepts/accounts-and-keys
func NewTransactionAccountRoles(
	proposer *flowkit.Account,
	payer *flowkit.Account,
	authorizers []*flowkit.Account,
) (*transactionAccountRoles, error) {
>>>>>>> 64837115
	if proposer == nil || payer == nil {
		return nil, fmt.Errorf("must provide both proposer and payer")
	}

<<<<<<< HEAD
	return &transactionAccounts{
=======
	return &transactionAccountRoles{
>>>>>>> 64837115
		proposer:    proposer,
		authorizers: authorizers,
		payer:       payer,
	}, nil
}

// NewSingleTransactionAccount creates transaction accounts from a single provided
// account fulfilling all the roles (proposer, payer, authorizer).
<<<<<<< HEAD
func NewSingleTransactionAccount(account *flowkit.Account) *transactionAccounts {
	return &transactionAccounts{
=======
func NewSingleTransactionAccount(account *flowkit.Account) *transactionAccountRoles {
	return &transactionAccountRoles{
>>>>>>> 64837115
		proposer:    account,
		authorizers: []*flowkit.Account{account},
		payer:       account,
	}
}

<<<<<<< HEAD
// transactionAccounts define all the accounts for different transaction roles.
type transactionAccounts struct {
=======
// transactionAccountRoles define all the accounts for different transaction roles.
type transactionAccountRoles struct {
>>>>>>> 64837115
	proposer    *flowkit.Account
	authorizers []*flowkit.Account
	payer       *flowkit.Account
}

<<<<<<< HEAD
func (t *transactionAccounts) toAddresses() *transactionAddresses {
=======
func (t *transactionAccountRoles) toAddresses() *transactionAddresses {
>>>>>>> 64837115
	auths := make([]flow.Address, len(t.authorizers))
	for i, a := range t.authorizers {
		auths[i] = a.Address()
	}

	return &transactionAddresses{
		proposer:    t.proposer.Address(),
		authorizers: auths,
		payer:       t.payer.Address(),
	}
}

// getSigners for signing the transaction, detect if all accounts are same so only return the one account.
<<<<<<< HEAD
func (t *transactionAccounts) getSigners() []*flowkit.Account {
	// if proposer, payer and authorizer is all same account then only return that as a single signer
	if t.proposer.Address() == t.payer.Address() &&
		len(t.authorizers) == 1 &&
		t.payer.Address() == t.authorizers[0].Address() {
		return []*flowkit.Account{t.payer}
	}

	signers := make([]*flowkit.Account, 0)
	signers = append(signers, t.proposer)
	signers = append(signers, t.authorizers...)
	signers = append(signers, t.payer)
	return signers
=======
func (t *transactionAccountRoles) getSigners() []*flowkit.Account {
	// build only unique accounts to sign, it's important payer account is last
	sigs := make([]*flowkit.Account, 0)
	addLastIfUnique := func(signer *flowkit.Account) {
		for _, sig := range sigs {
			if sig.Address() == signer.Address() {
				return
			}
		}
		sigs = append(sigs, signer)
	}

	addLastIfUnique(t.proposer)
	for _, auth := range t.authorizers {
		addLastIfUnique(auth)
	}
	addLastIfUnique(t.payer)

	return sigs
>>>>>>> 64837115
}

// NewTransactionAddresses defines transaction roles by account addresses.
//
// You can read more about roles here: https://developers.flow.com/learn/concepts/accounts-and-keys
func NewTransactionAddresses(
	proposer flow.Address,
	payer flow.Address,
	authorizers []flow.Address,
) *transactionAddresses {
	return &transactionAddresses{
		proposer:    proposer,
		authorizers: authorizers,
		payer:       payer,
	}
}

type transactionAddresses struct {
	proposer    flow.Address
	authorizers []flow.Address
	payer       flow.Address
}

// Script includes Cadence code and optional arguments and filename.
//
// Filename is only required to be passed if you want to resolve imports.
type Script struct {
	Code     []byte
	Args     []cadence.Value
	Filename string
}

// Build builds a transaction with specified payer, proposer and authorizer.
func (t *Transactions) Build(
	addresses *transactionAddresses,
	proposerKeyIndex int,
	script *Script,
	gasLimit uint64,
	network string,
) (*flowkit.Transaction, error) {
	if t.state == nil {
		return nil, fmt.Errorf("missing configuration, initialize it: flow state init")
	}

	latestBlock, err := t.gateway.GetLatestBlock()
	if err != nil {
		return nil, fmt.Errorf("failed to get latest sealed block: %w", err)
	}

	proposerAccount, err := t.gateway.GetAccount(addresses.proposer)
	if err != nil {
		return nil, err
	}

	tx := flowkit.NewTransaction().
		SetPayer(addresses.payer).
		SetGasLimit(gasLimit).
		SetBlockReference(latestBlock)

	if err := tx.SetProposer(proposerAccount, proposerKeyIndex); err != nil {
		return nil, err
	}

<<<<<<< HEAD
	contracts, err := t.state.DeploymentContractsByNetwork(network)
=======
	resolver, err := contracts.NewResolver(script.Code)
>>>>>>> 64837115
	if err != nil {
		return nil, err
	}

	importReplacer := resolvers.NewFileImports(
		contracts,
		t.state.AliasesForNetwork(network),
	)

	if importReplacer.HasImports(script.Code) {
		// todo should this be fetched from state
		if network == "" {
			return nil, fmt.Errorf("missing network, specify which network to use to resolve imports in transaction code")
		}
		if script.Filename == "" { // when used as lib with code we don't support imports
			return nil, fmt.Errorf("resolving imports in transactions not supported")
		}

		script.Code, err = importReplacer.Replace(script.Code, script.Filename)
		if err != nil {
<<<<<<< HEAD
			return nil, fmt.Errorf("error resolving imports: %w", err)
=======
			return nil, err
		}

		script.Code, err = resolver.ResolveImports(
			script.Filename,
			contractsNetwork,
			t.state.AliasesForNetwork(network),
		)
		if err != nil {
			return nil, err
>>>>>>> 64837115
		}
	}

	err = tx.SetScriptWithArgs(script.Code, script.Args)
	if err != nil {
		return nil, err
	}

	tx, err = tx.AddAuthorizers(addresses.authorizers)
	if err != nil {
		return nil, err
	}

	return tx, nil
}

// Sign transaction payload using the signer account.
func (t *Transactions) Sign(
	signer *flowkit.Account,
	payload []byte,
) (*flowkit.Transaction, error) {
	if t.state == nil {
		return nil, fmt.Errorf("missing configuration, initialize it: flow state init")
	}

	tx, err := flowkit.NewTransactionFromPayload(payload)
	if err != nil {
		return nil, err
	}

	err = tx.SetSigner(signer)
	if err != nil {
		return nil, err
	}

	return tx.Sign()
}

// SendSigned sends the transaction that is already signed.
func (t *Transactions) SendSigned(tx *flowkit.Transaction) (*flow.Transaction, *flow.TransactionResult, error) {
	t.logger.StartProgress(fmt.Sprintf("Sending transaction with ID: %s", tx.FlowTransaction().ID()))
	defer t.logger.StopProgress()

	sentTx, err := t.gateway.SendSignedTransaction(tx)
	if err != nil {
		return nil, nil, err
	}

	res, err := t.gateway.GetTransactionResult(sentTx.ID(), true)
	if err != nil {
		return nil, nil, err
	}

	return sentTx, res, nil
}

// Send a transaction code using the signer account and arguments for the specified network.
func (t *Transactions) Send(
<<<<<<< HEAD
	accounts *transactionAccounts,
=======
	accounts *transactionAccountRoles,
>>>>>>> 64837115
	script *Script,
	gasLimit uint64,
	network string,
) (*flow.Transaction, *flow.TransactionResult, error) {
	if t.state == nil {
		return nil, nil, fmt.Errorf("missing configuration, initialize it: flow state init")
	}

	tx, err := t.Build(
		accounts.toAddresses(),
		accounts.proposer.Key().Index(),
		script,
		gasLimit,
		network,
	)
	if err != nil {
		return nil, nil, err
	}

	for _, signer := range accounts.getSigners() {
<<<<<<< HEAD
		err = tx.SetSigner(signer)
		if err != nil {
			return nil, nil, err
		}

=======
		fmt.Println("signer ", signer.Address(), signer.Name())

		err = tx.SetSigner(signer)
		if err != nil {
			return nil, nil, err
		}

>>>>>>> 64837115
		tx, err = tx.Sign()
		if err != nil {
			return nil, nil, err
		}
	}

	t.logger.Info(fmt.Sprintf("Transaction ID: %s", tx.FlowTransaction().ID()))
	t.logger.StartProgress("Sending transaction...")

	sentTx, err := t.gateway.SendSignedTransaction(tx)
	if err != nil {
		return nil, nil, err
	}

	t.logger.StopProgress()
	t.logger.StartProgress("Waiting for transaction to be sealed...")
	defer t.logger.StopProgress()

	res, err := t.gateway.GetTransactionResult(sentTx.ID(), true)

	return sentTx, res, err
}

func (t *Transactions) GetRLP(rlpUrl string) ([]byte, error) {

	client := http.Client{
		CheckRedirect: func(r *http.Request, via []*http.Request) error {
			r.URL.Opaque = r.URL.Path
			return nil
		},
	}
	resp, err := client.Get(rlpUrl)
	if err != nil {
		return nil, err
	}
	defer resp.Body.Close()

	if resp.StatusCode != http.StatusOK {
		return nil, fmt.Errorf("error downloading RLP identifier")
	}

	return ioutil.ReadAll(resp.Body)
}

func (t *Transactions) PostRLP(rlpUrl string, tx *flow.Transaction) error {
	signedRlp := hex.EncodeToString(tx.Encode())
	resp, err := http.Post(rlpUrl, "application/text", bytes.NewBufferString(signedRlp))

	if err != nil {
		return err
	}

	if resp.StatusCode != http.StatusOK {
		return fmt.Errorf("error posting signed RLP")
	}

	return nil
}<|MERGE_RESOLUTION|>--- conflicted
+++ resolved
@@ -27,15 +27,7 @@
 	"io/ioutil"
 	"net/http"
 
-<<<<<<< HEAD
-	"github.com/onflow/flow-cli/pkg/flowkit"
-
-	"github.com/onflow/cadence"
-
 	"github.com/onflow/flow-cli/pkg/flowkit/resolvers"
-=======
-	"github.com/onflow/flow-cli/pkg/flowkit/contracts"
->>>>>>> 64837115
 
 	"github.com/onflow/flow-go-sdk"
 
@@ -85,16 +77,6 @@
 	return tx, result, err
 }
 
-<<<<<<< HEAD
-// NewTransactionAccounts defines transaction roles by accounts.
-//
-// You can read more about roles here: https://developers.flow.com/learn/concepts/accounts-and-keys
-func NewTransactionAccounts(
-	proposer *flowkit.Account,
-	payer *flowkit.Account,
-	authorizers []*flowkit.Account,
-) (*transactionAccounts, error) {
-=======
 // NewTransactionAccountRoles defines transaction roles by accounts.
 //
 // You can read more about roles here: https://developers.flow.com/learn/concepts/accounts-and-keys
@@ -103,16 +85,11 @@
 	payer *flowkit.Account,
 	authorizers []*flowkit.Account,
 ) (*transactionAccountRoles, error) {
->>>>>>> 64837115
 	if proposer == nil || payer == nil {
 		return nil, fmt.Errorf("must provide both proposer and payer")
 	}
 
-<<<<<<< HEAD
-	return &transactionAccounts{
-=======
 	return &transactionAccountRoles{
->>>>>>> 64837115
 		proposer:    proposer,
 		authorizers: authorizers,
 		payer:       payer,
@@ -121,36 +98,22 @@
 
 // NewSingleTransactionAccount creates transaction accounts from a single provided
 // account fulfilling all the roles (proposer, payer, authorizer).
-<<<<<<< HEAD
-func NewSingleTransactionAccount(account *flowkit.Account) *transactionAccounts {
-	return &transactionAccounts{
-=======
 func NewSingleTransactionAccount(account *flowkit.Account) *transactionAccountRoles {
 	return &transactionAccountRoles{
->>>>>>> 64837115
 		proposer:    account,
 		authorizers: []*flowkit.Account{account},
 		payer:       account,
 	}
 }
 
-<<<<<<< HEAD
-// transactionAccounts define all the accounts for different transaction roles.
-type transactionAccounts struct {
-=======
 // transactionAccountRoles define all the accounts for different transaction roles.
 type transactionAccountRoles struct {
->>>>>>> 64837115
 	proposer    *flowkit.Account
 	authorizers []*flowkit.Account
 	payer       *flowkit.Account
 }
 
-<<<<<<< HEAD
-func (t *transactionAccounts) toAddresses() *transactionAddresses {
-=======
 func (t *transactionAccountRoles) toAddresses() *transactionAddresses {
->>>>>>> 64837115
 	auths := make([]flow.Address, len(t.authorizers))
 	for i, a := range t.authorizers {
 		auths[i] = a.Address()
@@ -164,21 +127,6 @@
 }
 
 // getSigners for signing the transaction, detect if all accounts are same so only return the one account.
-<<<<<<< HEAD
-func (t *transactionAccounts) getSigners() []*flowkit.Account {
-	// if proposer, payer and authorizer is all same account then only return that as a single signer
-	if t.proposer.Address() == t.payer.Address() &&
-		len(t.authorizers) == 1 &&
-		t.payer.Address() == t.authorizers[0].Address() {
-		return []*flowkit.Account{t.payer}
-	}
-
-	signers := make([]*flowkit.Account, 0)
-	signers = append(signers, t.proposer)
-	signers = append(signers, t.authorizers...)
-	signers = append(signers, t.payer)
-	return signers
-=======
 func (t *transactionAccountRoles) getSigners() []*flowkit.Account {
 	// build only unique accounts to sign, it's important payer account is last
 	sigs := make([]*flowkit.Account, 0)
@@ -198,7 +146,6 @@
 	addLastIfUnique(t.payer)
 
 	return sigs
->>>>>>> 64837115
 }
 
 // NewTransactionAddresses defines transaction roles by account addresses.
@@ -262,11 +209,7 @@
 		return nil, err
 	}
 
-<<<<<<< HEAD
 	contracts, err := t.state.DeploymentContractsByNetwork(network)
-=======
-	resolver, err := contracts.NewResolver(script.Code)
->>>>>>> 64837115
 	if err != nil {
 		return nil, err
 	}
@@ -287,20 +230,7 @@
 
 		script.Code, err = importReplacer.Replace(script.Code, script.Filename)
 		if err != nil {
-<<<<<<< HEAD
 			return nil, fmt.Errorf("error resolving imports: %w", err)
-=======
-			return nil, err
-		}
-
-		script.Code, err = resolver.ResolveImports(
-			script.Filename,
-			contractsNetwork,
-			t.state.AliasesForNetwork(network),
-		)
-		if err != nil {
-			return nil, err
->>>>>>> 64837115
 		}
 	}
 
@@ -359,11 +289,7 @@
 
 // Send a transaction code using the signer account and arguments for the specified network.
 func (t *Transactions) Send(
-<<<<<<< HEAD
-	accounts *transactionAccounts,
-=======
 	accounts *transactionAccountRoles,
->>>>>>> 64837115
 	script *Script,
 	gasLimit uint64,
 	network string,
@@ -384,21 +310,13 @@
 	}
 
 	for _, signer := range accounts.getSigners() {
-<<<<<<< HEAD
+		fmt.Println("signer ", signer.Address(), signer.Name())
+
 		err = tx.SetSigner(signer)
 		if err != nil {
 			return nil, nil, err
 		}
 
-=======
-		fmt.Println("signer ", signer.Address(), signer.Name())
-
-		err = tx.SetSigner(signer)
-		if err != nil {
-			return nil, nil, err
-		}
-
->>>>>>> 64837115
 		tx, err = tx.Sign()
 		if err != nil {
 			return nil, nil, err
