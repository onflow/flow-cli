--- conflicted
+++ resolved
@@ -22,11 +22,6 @@
 	"testing"
 
 	"github.com/onflow/flow-go-sdk"
-<<<<<<< HEAD
-	"github.com/onflow/flow-go-sdk/client"
-	"github.com/stretchr/testify/assert"
-=======
->>>>>>> 2810c3e0
 
 	"github.com/onflow/flow-cli/tests"
 	"github.com/stretchr/testify/assert"
@@ -34,22 +29,6 @@
 
 func TestBlocks(t *testing.T) {
 
-<<<<<<< HEAD
-	s, _, mock, err := tests.ServicesStateMock()
-	assert.NoError(t, err)
-	blocks := s.Blocks
-
-	t.Run("Get Latest Block", func(t *testing.T) {
-		mock.GetEventsMock = func(name string, start uint64, end uint64) ([]client.BlockEvents, error) {
-			assert.Equal(t, name, "flow.AccountCreated")
-			return nil, nil
-		}
-
-		_, _, _, err := blocks.GetBlock("latest", "flow.AccountCreated", false)
-
-		mock.AssertFuncsCalled(t, false, mock.GetLatestBlock)
-		mock.AssertFuncsNotCalled(t, true, mock.GetBlockByID, mock.GetBlockByHeight)
-=======
 	t.Run("Get Latest Block", func(t *testing.T) {
 		_, s, gw := setup()
 
@@ -59,27 +38,10 @@
 		gw.Mock.AssertCalled(t, tests.GetEventsFunc, "flow.AccountCreated", uint64(1), uint64(1))
 		gw.Mock.AssertNotCalled(t, tests.GetBlockByHeightFunc)
 		gw.Mock.AssertNotCalled(t, tests.GetBlockByIDFunc)
->>>>>>> 2810c3e0
 		assert.NoError(t, err)
 	})
 
 	t.Run("Get Block by Height", func(t *testing.T) {
-<<<<<<< HEAD
-		mock.GetBlockByHeightMock = func(height uint64) (*flow.Block, error) {
-			assert.Equal(t, height, uint64(10))
-			return tests.NewBlock(), nil
-		}
-
-		mock.GetEventsMock = func(name string, start uint64, end uint64) ([]client.BlockEvents, error) {
-			assert.Equal(t, name, "flow.AccountCreated")
-			return nil, nil
-		}
-
-		_, _, _, err := blocks.GetBlock("10", "flow.AccountCreated", false)
-
-		mock.AssertFuncsCalled(t, false, mock.GetBlockByHeight, mock.GetEvents)
-		mock.AssertFuncsNotCalled(t, true, mock.GetBlockByID, mock.GetLatestBlock)
-=======
 		_, s, gw := setup()
 
 		block := tests.NewBlock()
@@ -92,7 +54,6 @@
 		gw.Mock.AssertCalled(t, tests.GetEventsFunc, "flow.AccountCreated", uint64(10), uint64(10))
 		gw.Mock.AssertNotCalled(t, tests.GetLatestBlockFunc)
 		gw.Mock.AssertNotCalled(t, tests.GetBlockByIDFunc)
->>>>>>> 2810c3e0
 		assert.NoError(t, err)
 	})
 
@@ -100,19 +61,6 @@
 		_, s, gw := setup()
 		ID := "a310685082f0b09f2a148b2e8905f08ea458ed873596b53b200699e8e1f6536f"
 
-<<<<<<< HEAD
-		mock.GetEventsMock = func(name string, start uint64, end uint64) ([]client.BlockEvents, error) {
-			assert.Equal(t, name, "flow.AccountCreated")
-			return nil, nil
-		}
-
-		_, _, _, err := blocks.GetBlock("a310685082f0b09f2a148b2e8905f08ea458ed873596b53b200699e8e1f6536f", "flow.AccountCreated", false)
-
-		assert.NoError(t, err)
-		assert.True(t, called)
-		mock.AssertFuncsNotCalled(t, false, mock.GetBlockByHeight, mock.GetLatestBlock)
-		mock.AssertFuncsCalled(t, true, mock.GetBlockByID, mock.GetEvents)
-=======
 		_, _, _, err := s.Blocks.GetBlock(ID, "flow.AccountCreated", false)
 
 		assert.NoError(t, err)
@@ -120,7 +68,6 @@
 		gw.Mock.AssertCalled(t, tests.GetEventsFunc, "flow.AccountCreated", uint64(1), uint64(1))
 		gw.Mock.AssertNotCalled(t, tests.GetBlockByHeightFunc)
 		gw.Mock.AssertNotCalled(t, tests.GetLatestBlockFunc)
->>>>>>> 2810c3e0
 	})
 
 }