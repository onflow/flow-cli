/*
 * Flow CLI
 *
 * Copyright 2019-2021 Dapper Labs, Inc.
 *
 * Licensed under the Apache License, Version 2.0 (the "License");
 * you may not use this file except in compliance with the License.
 * You may obtain a copy of the License at
 *
 *   http://www.apache.org/licenses/LICENSE-2.0
 *
 * Unless required by applicable law or agreed to in writing, software
 * distributed under the License is distributed on an "AS IS" BASIS,
 * WITHOUT WARRANTIES OR CONDITIONS OF ANY KIND, either express or implied.
 * See the License for the specific language governing permissions and
 * limitations under the License.
 */

package services

import (
	"testing"

	"github.com/onflow/flow-go-sdk"
	"github.com/stretchr/testify/assert"
<<<<<<< HEAD

	"github.com/onflow/flow-cli/tests"
)

func TestCollections(t *testing.T) {
	s, _, mock, err := tests.ServicesStateMock()
	assert.NoError(t, err)
	collections := s.Collections
=======
)

func TestCollections(t *testing.T) {
>>>>>>> 2810c3e0

	t.Run("Get Collection", func(t *testing.T) {
		_, s, gw := setup()
		ID := flow.HexToID("a310685082f0b09f2a148b2e8905f08ea458ed873596b53b200699e8e1f6536f")

<<<<<<< HEAD
		_, err := collections.Get(flow.HexToID("a310685082f0b09f2a148b2e8905f08ea458ed873596b53b200699e8e1f6536f"))

		assert.NoError(t, err)
		assert.True(t, called)
		mock.AssertFuncsCalled(t, true, mock.GetCollection)
=======
		_, err := s.Collections.Get(ID)

		assert.NoError(t, err)
		gw.Mock.AssertCalled(t, "GetCollection", ID)
>>>>>>> 2810c3e0
	})
}<|MERGE_RESOLUTION|>--- conflicted
+++ resolved
@@ -23,36 +23,17 @@
 
 	"github.com/onflow/flow-go-sdk"
 	"github.com/stretchr/testify/assert"
-<<<<<<< HEAD
-
-	"github.com/onflow/flow-cli/tests"
 )
 
 func TestCollections(t *testing.T) {
-	s, _, mock, err := tests.ServicesStateMock()
-	assert.NoError(t, err)
-	collections := s.Collections
-=======
-)
-
-func TestCollections(t *testing.T) {
->>>>>>> 2810c3e0
 
 	t.Run("Get Collection", func(t *testing.T) {
 		_, s, gw := setup()
 		ID := flow.HexToID("a310685082f0b09f2a148b2e8905f08ea458ed873596b53b200699e8e1f6536f")
 
-<<<<<<< HEAD
-		_, err := collections.Get(flow.HexToID("a310685082f0b09f2a148b2e8905f08ea458ed873596b53b200699e8e1f6536f"))
-
-		assert.NoError(t, err)
-		assert.True(t, called)
-		mock.AssertFuncsCalled(t, true, mock.GetCollection)
-=======
 		_, err := s.Collections.Get(ID)
 
 		assert.NoError(t, err)
 		gw.Mock.AssertCalled(t, "GetCollection", ID)
->>>>>>> 2810c3e0
 	})
 }