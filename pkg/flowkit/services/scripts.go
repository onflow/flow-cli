/*
 * Flow CLI
 *
 * Copyright 2019 Dapper Labs, Inc.
 *
 * Licensed under the Apache License, Version 2.0 (the "License");
 * you may not use this file except in compliance with the License.
 * You may obtain a copy of the License at
 *
 *   http://www.apache.org/licenses/LICENSE-2.0
 *
 * Unless required by applicable law or agreed to in writing, software
 * distributed under the License is distributed on an "AS IS" BASIS,
 * WITHOUT WARRANTIES OR CONDITIONS OF ANY KIND, either express or implied.
 * See the License for the specific language governing permissions and
 * limitations under the License.
 */

package services

import (
	"fmt"

	"github.com/onflow/flow-cli/pkg/flowkit"

	"github.com/onflow/flow-cli/pkg/flowkit/config"

	"github.com/onflow/cadence"

	"github.com/onflow/flow-cli/pkg/flowkit/gateway"
	"github.com/onflow/flow-cli/pkg/flowkit/output"
	"github.com/onflow/flow-cli/pkg/flowkit/resolvers"
)

// Scripts is a service that handles all script-related interactions.
type Scripts struct {
	gateway gateway.Gateway
	state   *flowkit.State
	logger  output.Logger
}

// NewScripts returns a new scripts service.
func NewScripts(
	gateway gateway.Gateway,
	state *flowkit.State,
	logger output.Logger,
) *Scripts {
	return &Scripts{
		gateway: gateway,
		state:   state,
		logger:  logger,
	}
}

// Execute script code with passed arguments on the selected network.
<<<<<<< HEAD
func (s *Scripts) Execute(code []byte, args []cadence.Value, scriptPath string, network string) (cadence.Value, error) {
	contracts, err := s.state.DeploymentContractsByNetwork(network)
=======
func (s *Scripts) Execute(script *Script, network string) (cadence.Value, error) {
	resolver, err := contracts.NewResolver(script.Code)
>>>>>>> 64837115
	if err != nil {
		return nil, err
	}

	importReplacer := resolvers.NewFileImports(
		contracts,
		s.state.AliasesForNetwork(network),
	)

	if importReplacer.HasImports(code) {
		if s.state == nil {
			return nil, config.ErrDoesNotExist
		}
		if network == "" {
			return nil, fmt.Errorf("missing network, specify which network to use to resolve imports in script code")
		}
		if script.Filename == "" {
			return nil, fmt.Errorf("resolving imports in scripts not supported")
		}

<<<<<<< HEAD
		code, err = importReplacer.Replace(code, scriptPath)
=======
		contractsNetwork, err := s.state.DeploymentContractsByNetwork(network)
		if err != nil {
			return nil, err
		}

		script.Code, err = resolver.ResolveImports(
			script.Filename,
			contractsNetwork,
			s.state.AliasesForNetwork(network),
		)
>>>>>>> 64837115
		if err != nil {
			return nil, err
		}
	}

	return s.gateway.ExecuteScript(script.Code, script.Args)
}<|MERGE_RESOLUTION|>--- conflicted
+++ resolved
@@ -53,13 +53,8 @@
 }
 
 // Execute script code with passed arguments on the selected network.
-<<<<<<< HEAD
-func (s *Scripts) Execute(code []byte, args []cadence.Value, scriptPath string, network string) (cadence.Value, error) {
+func (s *Scripts) Execute(script *Script, network string) (cadence.Value, error) {
 	contracts, err := s.state.DeploymentContractsByNetwork(network)
-=======
-func (s *Scripts) Execute(script *Script, network string) (cadence.Value, error) {
-	resolver, err := contracts.NewResolver(script.Code)
->>>>>>> 64837115
 	if err != nil {
 		return nil, err
 	}
@@ -69,7 +64,7 @@
 		s.state.AliasesForNetwork(network),
 	)
 
-	if importReplacer.HasImports(code) {
+	if importReplacer.HasImports(script.Code) {
 		if s.state == nil {
 			return nil, config.ErrDoesNotExist
 		}
@@ -80,20 +75,7 @@
 			return nil, fmt.Errorf("resolving imports in scripts not supported")
 		}
 
-<<<<<<< HEAD
-		code, err = importReplacer.Replace(code, scriptPath)
-=======
-		contractsNetwork, err := s.state.DeploymentContractsByNetwork(network)
-		if err != nil {
-			return nil, err
-		}
-
-		script.Code, err = resolver.ResolveImports(
-			script.Filename,
-			contractsNetwork,
-			s.state.AliasesForNetwork(network),
-		)
->>>>>>> 64837115
+		script.Code, err = importReplacer.Replace(script.Code, script.Filename)
 		if err != nil {
 			return nil, err
 		}
