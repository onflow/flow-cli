--- conflicted
+++ resolved
@@ -41,13 +41,7 @@
 			gw.ExecuteScript.Return(cadence.MustConvertValue(""), nil)
 		})
 
-<<<<<<< HEAD
-		args := []cadence.Value{
-			cadence.String("Foo"),
-		}
-=======
 		args := []cadence.Value{cadence.String("Foo")}
->>>>>>> 671fee31
 		_, err := s.Scripts.Execute(tests.ScriptArgString.Source, args, "", "")
 
 		assert.NoError(t, err)
@@ -62,13 +56,7 @@
 		t.Parallel()
 		_, s := setupIntegration()
 
-<<<<<<< HEAD
-		args := []cadence.Value{
-			cadence.String("Foo"),
-		}
-=======
 		args := []cadence.Value{cadence.String("Foo")}
->>>>>>> 671fee31
 		res, err := s.Scripts.Execute(tests.ScriptArgString.Source, args, "", "")
 
 		assert.NoError(t, err)
@@ -78,13 +66,7 @@
 	t.Run("Execute report error", func(t *testing.T) {
 		t.Parallel()
 		_, s := setupIntegration()
-<<<<<<< HEAD
-		args := []cadence.Value{
-			cadence.String("Foo"),
-		}
-=======
 		args := []cadence.Value{cadence.String("Foo")}
->>>>>>> 671fee31
 		res, err := s.Scripts.Execute(tests.ScriptWithError.Source, args, "", "")
 
 		assert.Error(t, err)
