/*
 * Flow CLI
 *
 * Copyright 2019-2021 Dapper Labs, Inc.
 *
 * Licensed under the Apache License, Version 2.0 (the "License");
 * you may not use this file except in compliance with the License.
 * You may obtain a copy of the License at
 *
 *   http://www.apache.org/licenses/LICENSE-2.0
 *
 * Unless required by applicable law or agreed to in writing, software
 * distributed under the License is distributed on an "AS IS" BASIS,
 * WITHOUT WARRANTIES OR CONDITIONS OF ANY KIND, either express or implied.
 * See the License for the specific language governing permissions and
 * limitations under the License.
 */

package services

import (
	"testing"

	"github.com/onflow/cadence"
<<<<<<< HEAD
	"github.com/stretchr/testify/assert"

=======

	"github.com/stretchr/testify/mock"

	"github.com/onflow/flow-cli/pkg/flowkit"
>>>>>>> 2810c3e0
	"github.com/onflow/flow-cli/tests"
	"github.com/stretchr/testify/assert"
)

func TestScripts(t *testing.T) {
<<<<<<< HEAD
	s, _, mock, err := tests.ServicesStateMock()
	assert.NoError(t, err)
	scripts := s.Scripts

	t.Run("Execute Script", func(t *testing.T) {
		mock.ExecuteScriptMock = func(script []byte, arguments []cadence.Value) (cadence.Value, error) {
			assert.Equal(t, len(string(script)), 78)
			assert.Equal(t, arguments[0].String(), "\"Foo\"")
			return arguments[0], nil
		}

		args, _ := flowkit.ParseArgumentsCommaSplit([]string{"String:Foo"})
		_, err := scripts.Execute(tests.ScriptArgString.Source, args, "", "")
=======

	t.Run("Execute Script", func(t *testing.T) {
		_, s, gw := setup()

		gw.ExecuteScript.Run(func(args mock.Arguments) {
			assert.Equal(t, len(string(args.Get(0).([]byte))), 78)
			assert.Equal(t, args.Get(1).([]cadence.Value)[0].String(), "\"Foo\"")
			gw.ExecuteScript.Return(cadence.MustConvertValue(""), nil)
		})

		args, _ := flowkit.ParseArgumentsCommaSplit([]string{"String:Foo"})

		_, err := s.Scripts.Execute(tests.ScriptArgString.Source, args, "", "")
>>>>>>> 2810c3e0

		assert.NoError(t, err)
	})

}<|MERGE_RESOLUTION|>--- conflicted
+++ resolved
@@ -22,35 +22,15 @@
 	"testing"
 
 	"github.com/onflow/cadence"
-<<<<<<< HEAD
-	"github.com/stretchr/testify/assert"
-
-=======
 
 	"github.com/stretchr/testify/mock"
 
 	"github.com/onflow/flow-cli/pkg/flowkit"
->>>>>>> 2810c3e0
 	"github.com/onflow/flow-cli/tests"
 	"github.com/stretchr/testify/assert"
 )
 
 func TestScripts(t *testing.T) {
-<<<<<<< HEAD
-	s, _, mock, err := tests.ServicesStateMock()
-	assert.NoError(t, err)
-	scripts := s.Scripts
-
-	t.Run("Execute Script", func(t *testing.T) {
-		mock.ExecuteScriptMock = func(script []byte, arguments []cadence.Value) (cadence.Value, error) {
-			assert.Equal(t, len(string(script)), 78)
-			assert.Equal(t, arguments[0].String(), "\"Foo\"")
-			return arguments[0], nil
-		}
-
-		args, _ := flowkit.ParseArgumentsCommaSplit([]string{"String:Foo"})
-		_, err := scripts.Execute(tests.ScriptArgString.Source, args, "", "")
-=======
 
 	t.Run("Execute Script", func(t *testing.T) {
 		_, s, gw := setup()
@@ -64,7 +44,6 @@
 		args, _ := flowkit.ParseArgumentsCommaSplit([]string{"String:Foo"})
 
 		_, err := s.Scripts.Execute(tests.ScriptArgString.Source, args, "", "")
->>>>>>> 2810c3e0
 
 		assert.NoError(t, err)
 	})
