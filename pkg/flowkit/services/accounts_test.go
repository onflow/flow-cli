/*
 * Flow CLI
 *
 * Copyright 2019 Dapper Labs, Inc.
 *
 * Licensed under the Apache License, Version 2.0 (the "License");
 * you may not use this file except in compliance with the License.
 * You may obtain a copy of the License at
 *
 *   http://www.apache.org/licenses/LICENSE-2.0
 *
 * Unless required by applicable law or agreed to in writing, software
 * distributed under the License is distributed on an "AS IS" BASIS,
 * WITHOUT WARRANTIES OR CONDITIONS OF ANY KIND, either express or implied.
 * See the License for the specific language governing permissions and
 * limitations under the License.
 */

package services

import (
	"fmt"
	emulator "github.com/onflow/flow-emulator"
	"strings"
	"testing"

	"github.com/onflow/cadence"
	"github.com/stretchr/testify/require"

	"github.com/onflow/flow-cli/pkg/flowkit/gateway"

	"github.com/stretchr/testify/mock"

	"github.com/onflow/flow-cli/pkg/flowkit/output"

	"github.com/onflow/flow-cli/pkg/flowkit"

	"github.com/onflow/flow-go-sdk"
	"github.com/onflow/flow-go-sdk/crypto"
	"github.com/stretchr/testify/assert"

	"github.com/onflow/flow-cli/pkg/flowkit/tests"
)

func setup() (*flowkit.State, *Services, *tests.TestGateway) {
	readerWriter := tests.ReaderWriter()
	state, err := flowkit.Init(readerWriter, crypto.ECDSA_P256, crypto.SHA3_256)
	if err != nil {
		panic(err)
	}

	gw := tests.DefaultMockGateway()
	s := NewServices(gw.Mock, state, output.NewStdoutLogger(output.NoneLog))

	return state, s, gw
}

func resourceToContract(res tests.Resource) *Contract {
	return &Contract{
<<<<<<< HEAD
		Name:     res.Name,
		Code:     res.Source,
		Args:     nil,
		Location: res.Filename,
		Network:  "",
=======
		Script: &Script{
			Code:     res.Source,
			Filename: res.Filename,
		},
		Name:    res.Name,
		Network: "",
>>>>>>> 64837115
	}
}

func TestAccounts(t *testing.T) {
	state, _, _ := setup()
	pubKey, _ := crypto.DecodePublicKeyHex(crypto.ECDSA_P256, "858a7d978b25d61f348841a343f79131f4b9fab341dd8a476a6f4367c25510570bf69b795fc9c3d2b7191327d869bcf848508526a3c1cafd1af34f71c7765117")
	serviceAcc, _ := state.EmulatorServiceAccount()
	serviceAddress := serviceAcc.Address()

	t.Run("Get an Account", func(t *testing.T) {
		_, s, gw := setup()
		account, err := s.Accounts.Get(serviceAddress)

		gw.Mock.AssertCalled(t, "GetAccount", serviceAddress)
		assert.NoError(t, err)
		assert.Equal(t, serviceAddress, account.Address)
	})

	t.Run("Create an Account", func(t *testing.T) {
		_, s, gw := setup()
		newAddress := flow.HexToAddress("192440c99cb17282")

		gw.SendSignedTransaction.Run(func(args mock.Arguments) {
			tx := args.Get(0).(*flowkit.Transaction)
			assert.Equal(t, serviceAddress, tx.FlowTransaction().Authorizers[0])
			assert.Equal(t, serviceAddress, tx.Signer().Address())

			gw.SendSignedTransaction.Return(tests.NewTransaction(), nil)
		})

		compareAddress := serviceAddress
		gw.GetAccount.Run(func(args mock.Arguments) {
			address := args.Get(0).(flow.Address)
			assert.Equal(t, address, compareAddress)
			compareAddress = newAddress
			gw.GetAccount.Return(
				tests.NewAccountWithAddress(address.String()), nil,
			)
		})

		gw.GetTransactionResult.Return(
			tests.NewAccountCreateResult(newAddress), nil,
		)

		account, err := s.Accounts.Create(
			serviceAcc,
			[]crypto.PublicKey{pubKey},
			[]int{1000},
			[]crypto.SignatureAlgorithm{crypto.ECDSA_P256},
			[]crypto.HashAlgorithm{crypto.SHA3_256},
			nil,
		)

		gw.Mock.AssertCalled(t, tests.GetAccountFunc, serviceAddress)
		gw.Mock.AssertCalled(t, tests.GetAccountFunc, newAddress)
		gw.Mock.AssertNumberOfCalls(t, tests.GetAccountFunc, 2)
		gw.Mock.AssertNumberOfCalls(t, tests.GetTransactionResultFunc, 1)
		gw.Mock.AssertNumberOfCalls(t, tests.SendSignedTransactionFunc, 1)
		assert.NotNil(t, account)
		assert.Equal(t, account.Address, newAddress)
		assert.NoError(t, err)
	})

	t.Run("Create an Account with Contract", func(t *testing.T) {
		_, s, gw := setup()
		newAddress := flow.HexToAddress("192440c99cb17281")

		gw.SendSignedTransaction.Run(func(args mock.Arguments) {
			tx := args.Get(0).(*flowkit.Transaction)
			assert.Equal(t, tx.FlowTransaction().Authorizers[0], serviceAddress)
			assert.Equal(t, tx.Signer().Address(), serviceAddress)
			assert.True(t, strings.Contains(string(tx.FlowTransaction().Script), "account.contracts.add"))
			gw.SendSignedTransaction.Return(tests.NewTransaction(), nil)
		})

		gw.GetTransactionResult.Run(func(args mock.Arguments) {
			gw.GetTransactionResult.Return(tests.NewAccountCreateResult(newAddress), nil)
		})

		account, err := s.Accounts.Create(
			serviceAcc,
			[]crypto.PublicKey{pubKey},
			[]int{1000},
			[]crypto.SignatureAlgorithm{crypto.ECDSA_P256},
			[]crypto.HashAlgorithm{crypto.SHA3_256},
			[]string{"Hello:contractHello.cdc"},
		)

		gw.Mock.AssertCalled(t, tests.GetAccountFunc, serviceAddress)
		gw.Mock.AssertCalled(t, tests.GetAccountFunc, newAddress)
		gw.Mock.AssertNumberOfCalls(t, tests.GetAccountFunc, 2)
		gw.Mock.AssertNumberOfCalls(t, tests.GetTransactionResultFunc, 1)
		gw.Mock.AssertNumberOfCalls(t, tests.SendSignedTransactionFunc, 1)
		assert.NotNil(t, account)
		assert.Equal(t, account.Address, newAddress)
		assert.NoError(t, err)
	})

	t.Run("Contract Add for Account", func(t *testing.T) {
		_, s, gw := setup()
		gw.SendSignedTransaction.Run(func(args mock.Arguments) {
			tx := args.Get(0).(*flowkit.Transaction)
			assert.Equal(t, tx.Signer().Address(), serviceAddress)
			assert.True(t, strings.Contains(string(tx.FlowTransaction().Script), "signer.contracts.add"))

			gw.SendSignedTransaction.Return(tests.NewTransaction(), nil)
		})

		account, err := s.Accounts.AddContract(
			serviceAcc,
			resourceToContract(tests.ContractHelloString),
			false,
		)

		gw.Mock.AssertCalled(t, tests.GetAccountFunc, serviceAddress)
		gw.Mock.AssertNumberOfCalls(t, tests.GetAccountFunc, 2)
		gw.Mock.AssertNumberOfCalls(t, tests.GetTransactionResultFunc, 1)
		gw.Mock.AssertNumberOfCalls(t, tests.SendSignedTransactionFunc, 1)
		assert.NotNil(t, account)
		assert.NoError(t, err)
	})

	t.Run("Contract Update for Account", func(t *testing.T) {
		_, s, gw := setup()
		gw.SendSignedTransaction.Run(func(args mock.Arguments) {
			tx := args.Get(0).(*flowkit.Transaction)
			assert.Equal(t, tx.Signer().Address(), serviceAddress)
			assert.True(t, strings.Contains(string(tx.FlowTransaction().Script), "signer.contracts.update__experimental"))

			gw.SendSignedTransaction.Return(tests.NewTransaction(), nil)
		})

		account, err := s.Accounts.AddContract(
			serviceAcc,
			resourceToContract(tests.ContractHelloString),
			true,
		)

		gw.Mock.AssertCalled(t, tests.GetAccountFunc, serviceAddress)
		gw.Mock.AssertNumberOfCalls(t, tests.GetAccountFunc, 2)
		gw.Mock.AssertNumberOfCalls(t, tests.GetTransactionResultFunc, 1)
		gw.Mock.AssertNumberOfCalls(t, tests.SendSignedTransactionFunc, 1)
		assert.NotNil(t, account)
		assert.NoError(t, err)
	})

	t.Run("Contract Remove for Account", func(t *testing.T) {
		_, s, gw := setup()
		gw.SendSignedTransaction.Run(func(args mock.Arguments) {
			tx := args.Get(0).(*flowkit.Transaction)
			assert.Equal(t, tx.Signer().Address(), serviceAddress)
			assert.True(t, strings.Contains(string(tx.FlowTransaction().Script), "signer.contracts.remove"))

			gw.SendSignedTransaction.Return(tests.NewTransaction(), nil)
		})

		account, err := s.Accounts.RemoveContract(
			serviceAcc,
			tests.ContractHelloString.Filename,
		)

		gw.Mock.AssertCalled(t, tests.GetAccountFunc, serviceAddress)
		gw.Mock.AssertNumberOfCalls(t, tests.GetAccountFunc, 2)
		gw.Mock.AssertNumberOfCalls(t, tests.GetTransactionResultFunc, 1)
		gw.Mock.AssertNumberOfCalls(t, tests.SendSignedTransactionFunc, 1)
		assert.NotNil(t, account)
		assert.NoError(t, err)
	})

	t.Run("Staking Info for Account", func(t *testing.T) {
		_, s, gw := setup()

		count := 0
		gw.ExecuteScript.Run(func(args mock.Arguments) {
			count++
			assert.True(t, strings.Contains(string(args.Get(0).([]byte)), "import FlowIDTableStaking from 0x9eca2b38b18b5dfe"))
			gw.ExecuteScript.Return(cadence.NewArray([]cadence.Value{}), nil)
		})

		val1, val2, err := s.Accounts.StakingInfo(flow.HexToAddress("df9c30eb2252f1fa"))
		assert.NoError(t, err)
		assert.NotNil(t, val1)
		assert.NotNil(t, val2)
		assert.Equal(t, 2, count)
	})
	t.Run("Staking Info for Account fetches node total", func(t *testing.T) {
		_, s, gw := setup()

		count := 0
		gw.ExecuteScript.Run(func(args mock.Arguments) {
			assert.True(t, strings.Contains(string(args.Get(0).([]byte)), "import FlowIDTableStaking from 0x9eca2b38b18b5dfe"))
			if count < 2 {
				gw.ExecuteScript.Return(cadence.NewArray(
					[]cadence.Value{
						cadence.Struct{
							StructType: &cadence.StructType{
								Fields: []cadence.Field{
									{
										Identifier: "id",
									},
								},
							},
							Fields: []cadence.Value{
								cadence.String("8f4d09dae7918afbf62c48fa968a9e8b0891cee8442065fa47cc05f4bc9a8a91"),
							},
						},
					}), nil)
			} else {
				assert.True(t, strings.Contains(args.Get(1).([]cadence.Value)[0].String(), "8f4d09dae7918afbf62c48fa968a9e8b0891cee8442065fa47cc05f4bc9a8a91"))
				gw.ExecuteScript.Return(cadence.NewUFix64("1.0"))
			}
			count++
		})

		val1, val2, err := s.Accounts.StakingInfo(flow.HexToAddress("df9c30eb2252f1fa"))
		assert.NoError(t, err)
		assert.NotNil(t, val1)
		assert.NotNil(t, val2)
		assert.Equal(t, 3, count)
	})
}

func setupIntegration() (*flowkit.State, *Services) {
	readerWriter := tests.ReaderWriter()
	state, err := flowkit.Init(readerWriter, crypto.ECDSA_P256, crypto.SHA3_256)
	if err != nil {
		panic(err)
	}

	acc, _ := state.EmulatorServiceAccount()
	gw := gateway.NewEmulatorGatewayWithOpts(acc, gateway.WithEmulatorOptions(
		emulator.WithTransactionExpiry(10),
	))
	s := NewServices(gw, state, output.NewStdoutLogger(output.NoneLog))

	return state, s
}

func TestAccountsCreate_Integration(t *testing.T) {
	t.Parallel()

	type accountsIn struct {
		account  *flowkit.Account
		pubKeys  []crypto.PublicKey
		weights  []int
		sigAlgo  []crypto.SignatureAlgorithm
		hashAlgo []crypto.HashAlgorithm
		args     []string
	}

	type accountsOut struct {
		address string
		code    map[string][]byte
		balance uint64
		pubKeys []crypto.PublicKey
		weights []int
	}

	t.Run("Create", func(t *testing.T) {
		t.Parallel()

		state, s := setupIntegration()
		srvAcc, _ := state.EmulatorServiceAccount()

		accIn := []accountsIn{{
			account: srvAcc,
			sigAlgo: []crypto.SignatureAlgorithm{
				tests.SigAlgos()[0],
			},
			hashAlgo: []crypto.HashAlgorithm{
				tests.HashAlgos()[0],
			},
			args: nil,
			pubKeys: []crypto.PublicKey{
				tests.PubKeys()[0],
			},
			weights: []int{flow.AccountKeyWeightThreshold},
		}, {
			account: srvAcc,
			args:    nil,
			sigAlgo: []crypto.SignatureAlgorithm{
				tests.SigAlgos()[0],
				tests.SigAlgos()[1],
			},
			hashAlgo: []crypto.HashAlgorithm{
				tests.HashAlgos()[0],
				tests.HashAlgos()[1],
			},
			pubKeys: []crypto.PublicKey{
				tests.PubKeys()[0],
				tests.PubKeys()[1],
			},
			weights: []int{500, 500},
		}, {
			account: srvAcc,
			args: []string{
				fmt.Sprintf(
					"Simple:%s",
					tests.ContractSimple.Filename,
				),
			},
			sigAlgo: []crypto.SignatureAlgorithm{
				tests.SigAlgos()[0],
			},
			hashAlgo: []crypto.HashAlgorithm{
				tests.HashAlgos()[0],
			},
			pubKeys: []crypto.PublicKey{
				tests.PubKeys()[0],
			},
			weights: []int{flow.AccountKeyWeightThreshold},
		}}

		accOut := []accountsOut{{
			address: "01cf0e2f2f715450",
			code:    map[string][]byte{},
			balance: uint64(100000),
			pubKeys: []crypto.PublicKey{
				tests.PubKeys()[0],
			},
			weights: []int{flow.AccountKeyWeightThreshold},
		}, {
			address: "179b6b1cb6755e31",
			code:    map[string][]byte{},
			balance: uint64(100000),
			pubKeys: []crypto.PublicKey{
				tests.PubKeys()[0],
				tests.PubKeys()[1],
			},
			weights: []int{500, 500},
		}, {
			address: "f3fcd2c1a78f5eee",
			code: map[string][]byte{
				tests.ContractSimple.Name: tests.ContractSimple.Source,
			},
			balance: uint64(100000),
			pubKeys: []crypto.PublicKey{
				tests.PubKeys()[0],
			},
			weights: []int{flow.AccountKeyWeightThreshold},
		}}

		for i, a := range accIn {
			acc, err := s.Accounts.Create(a.account, a.pubKeys, a.weights, a.sigAlgo, a.hashAlgo, a.args)
			c := accOut[i]

			assert.NoError(t, err)
			assert.NotNil(t, acc)
			assert.Equal(t, acc.Address.String(), c.address)
			assert.Equal(t, acc.Contracts, c.code)
			assert.Equal(t, acc.Balance, c.balance)
			assert.Len(t, acc.Keys, len(c.pubKeys))

			for x, k := range acc.Keys {
				assert.Equal(t, k.PublicKey, a.pubKeys[x])
				assert.Equal(t, k.Weight, c.weights[x])
				assert.Equal(t, k.SigAlgo, a.sigAlgo[x])
				assert.Equal(t, k.HashAlgo, a.hashAlgo[x])
			}

		}

	})

	t.Run("Create Invalid", func(t *testing.T) {
		t.Parallel()

		state, s := setupIntegration()
		srvAcc, _ := state.EmulatorServiceAccount()

		errOut := []string{
			"open Invalid: file does not exist",
			"invalid account key: signing algorithm (UNKNOWN) and hashing algorithm (SHA3_256) are not a valid pair for a Flow account key",
			"invalid account key: signing algorithm (UNKNOWN) and hashing algorithm (UNKNOWN) are not a valid pair for a Flow account key",
			"number of keys and weights provided must match, number of provided keys: 2, number of provided key weights: 1",
			"number of keys and weights provided must match, number of provided keys: 1, number of provided key weights: 2",
		}

		accIn := []accountsIn{
			{
				account:  srvAcc,
				sigAlgo:  []crypto.SignatureAlgorithm{crypto.ECDSA_P256},
				hashAlgo: []crypto.HashAlgorithm{crypto.SHA3_256},
				args:     []string{"Invalid:Invalid"},
				pubKeys: []crypto.PublicKey{
					tests.PubKeys()[0],
				},
				weights: []int{1000},
			}, {
				account:  srvAcc,
				sigAlgo:  []crypto.SignatureAlgorithm{crypto.UnknownSignatureAlgorithm},
				hashAlgo: []crypto.HashAlgorithm{crypto.SHA3_256},
				args:     nil,
				pubKeys: []crypto.PublicKey{
					tests.PubKeys()[0],
				},
				weights: []int{1000},
			}, {
				account:  srvAcc,
				sigAlgo:  []crypto.SignatureAlgorithm{crypto.UnknownSignatureAlgorithm},
				hashAlgo: []crypto.HashAlgorithm{crypto.UnknownHashAlgorithm},
				args:     nil,
				pubKeys: []crypto.PublicKey{
					tests.PubKeys()[0],
				},
				weights: []int{1000},
			}, {
				account:  srvAcc,
				sigAlgo:  []crypto.SignatureAlgorithm{crypto.ECDSA_P256},
				hashAlgo: []crypto.HashAlgorithm{crypto.SHA3_256},
				args:     nil,
				pubKeys: []crypto.PublicKey{
					tests.PubKeys()[0],
					tests.PubKeys()[1],
				},
				weights: []int{1000},
			}, {
				account:  srvAcc,
				sigAlgo:  []crypto.SignatureAlgorithm{crypto.ECDSA_P256},
				hashAlgo: []crypto.HashAlgorithm{crypto.SHA3_256},
				args:     nil,
				pubKeys: []crypto.PublicKey{
					tests.PubKeys()[0],
				},
				weights: []int{1000, 1000},
			},
			/*{
			 	TODO(sideninja): uncomment this test case after https://github.com/onflow/flow-go-sdk/pull/199 is released
				account:  srvAcc,
				sigAlgo:  crypto.ECDSA_P256,
				hashAlgo: crypto.SHA3_256,
				args:     nil,
				pubKeys: []crypto.PublicKey{
					tests.PubKeys()[0],
				},
				weights: []int{-1},
			}*/
		}

		for i, a := range accIn {
			acc, err := s.Accounts.Create(a.account, a.pubKeys, a.weights, a.sigAlgo, a.hashAlgo, a.args)
			errMsg := errOut[i]

			assert.Nil(t, acc)
			assert.Error(t, err)
			assert.Equal(t, errMsg, err.Error())
		}
	})

}

func TestAccountsAddContract_Integration(t *testing.T) {
	t.Parallel()

	t.Run("Update Contract", func(t *testing.T) {
		t.Parallel()

		state, s := setupIntegration()
		srvAcc, _ := state.EmulatorServiceAccount()

		acc, err := s.Accounts.AddContract(
			srvAcc,
			resourceToContract(tests.ContractSimple),
			false,
		)

		require.NoError(t, err)
		require.NotNil(t, acc)
		assert.Equal(t, acc.Contracts["Simple"], tests.ContractSimple.Source)

		acc, err = s.Accounts.AddContract(
			srvAcc,
			resourceToContract(tests.ContractSimpleUpdated),
			true,
		)

		require.NoError(t, err)
		require.NotNil(t, acc)
		assert.Equal(t, acc.Contracts["Simple"], tests.ContractSimpleUpdated.Source)
	})

	t.Run("Add Contract Invalid", func(t *testing.T) {
		t.Parallel()

		state, s := setupIntegration()
		srvAcc, _ := state.EmulatorServiceAccount()

		// prepare existing contract
		_, err := s.Accounts.AddContract(
			srvAcc,
			resourceToContract(tests.ContractSimple),
			false,
		)
		assert.NoError(t, err)

		_, err = s.Accounts.AddContract(
			srvAcc,
			resourceToContract(tests.ContractSimple),
			false,
		)

		require.Error(t, err)
		assert.True(t, strings.Contains(err.Error(), "cannot overwrite existing contract with name \"Simple\""))

		_, err = s.Accounts.AddContract(
			srvAcc,
			resourceToContract(tests.ContractHelloString),
			true,
		)
		require.Error(t, err)
		assert.True(t, strings.Contains(err.Error(), "cannot update non-existing contract with name \"Hello\""))
	})
}

func TestAccountsAddContractWithArgs(t *testing.T) {
	state, s := setupIntegration()
	srvAcc, _ := state.EmulatorServiceAccount()

	//adding contract without argument should return an error
	acc, err := s.Accounts.AddContract(
		srvAcc,
		resourceToContract(tests.ContractSimpleWithArgs),
		false,
	)
	assert.Error(t, err)
	assert.True(t, strings.Contains(err.Error(), "invalid argument count, too few arguments: expected 1, got 0"))

	c := resourceToContract(tests.ContractSimpleWithArgs)
	c.Args = []cadence.Value{cadence.UInt64(4)}

	acc, err = s.Accounts.AddContract(srvAcc, c, false)
	assert.NoError(t, err)
	assert.NotNil(t, acc)
	assert.Equal(t, acc.Contracts["Simple"], tests.ContractSimpleWithArgs.Source)
}

func TestAccountsRemoveContract_Integration(t *testing.T) {
	t.Parallel()

	state, s := setupIntegration()
	srvAcc, _ := state.EmulatorServiceAccount()

	c := tests.ContractSimple
	// prepare existing contract
	_, err := s.Accounts.AddContract(
		srvAcc,
		&Contract{
<<<<<<< HEAD
			Name:     c.Name,
			Code:     c.Source,
			Args:     nil,
			Location: c.Filename,
=======
			Script: &Script{
				Code:     c.Source,
				Filename: c.Filename,
			},
			Name: c.Name,
>>>>>>> 64837115
		},
		false,
	)
	assert.NoError(t, err)

	t.Run("Remove Contract", func(t *testing.T) {
		t.Parallel()

		acc, err := s.Accounts.RemoveContract(srvAcc, tests.ContractSimple.Name)

		assert.NoError(t, err)
		assert.Equal(t, acc.Contracts[tests.ContractSimple.Name], []byte(nil))
	})
}

func TestAccountsGet_Integration(t *testing.T) {
	t.Parallel()

	state, s := setupIntegration()
	srvAcc, _ := state.EmulatorServiceAccount()

	t.Run("Get Account", func(t *testing.T) {
		t.Parallel()
		acc, err := s.Accounts.Get(srvAcc.Address())

		assert.NoError(t, err)
		assert.NotNil(t, acc)
		assert.Equal(t, acc.Address, srvAcc.Address())
	})

	t.Run("Get Account Invalid", func(t *testing.T) {
		t.Parallel()

		acc, err := s.Accounts.Get(flow.HexToAddress("0x1"))
		assert.Nil(t, acc)
		assert.Equal(t, err.Error(), "could not find account with address 0000000000000001")
	})
}

func TestAccountsStakingInfo_Integration(t *testing.T) {
	t.Parallel()
	state, s := setupIntegration()
	srvAcc, _ := state.EmulatorServiceAccount()

	t.Run("Get Staking Info", func(t *testing.T) {
		_, _, err := s.Accounts.StakingInfo(srvAcc.Address()) // unfortunately can't do integration test
		assert.Equal(t, err.Error(), "emulator chain not supported")
	})
}<|MERGE_RESOLUTION|>--- conflicted
+++ resolved
@@ -57,20 +57,13 @@
 
 func resourceToContract(res tests.Resource) *Contract {
 	return &Contract{
-<<<<<<< HEAD
-		Name:     res.Name,
-		Code:     res.Source,
-		Args:     nil,
-		Location: res.Filename,
-		Network:  "",
-=======
 		Script: &Script{
 			Code:     res.Source,
-			Filename: res.Filename,
+
+			Location: res.Filename,
 		},
 		Name:    res.Name,
 		Network: "",
->>>>>>> 64837115
 	}
 }
 
@@ -618,18 +611,12 @@
 	_, err := s.Accounts.AddContract(
 		srvAcc,
 		&Contract{
-<<<<<<< HEAD
-			Name:     c.Name,
-			Code:     c.Source,
-			Args:     nil,
-			Location: c.Filename,
-=======
 			Script: &Script{
 				Code:     c.Source,
-				Filename: c.Filename,
+
+				Location: c.Filename,
 			},
 			Name: c.Name,
->>>>>>> 64837115
 		},
 		false,
 	)
