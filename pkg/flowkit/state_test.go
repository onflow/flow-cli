/*
 * Flow CLI
 *
 * Copyright 2019 Dapper Labs, Inc.
 *
 * Licensed under the Apache License, Version 2.0 (the "License");
 * you may not use this file except in compliance with the License.
 * You may obtain a copy of the License at
 *
 *   http://www.apache.org/licenses/LICENSE-2.0
 *
 * Unless required by applicable law or agreed to in writing, software
 * distributed under the License is distributed on an "AS IS" BASIS,
 * WITHOUT WARRANTIES OR CONDITIONS OF ANY KIND, either express or implied.
 * See the License for the specific language governing permissions and
 * limitations under the License.
 */

package flowkit

import (
	"fmt"
<<<<<<< HEAD
	"github.com/onflow/flow-cli/pkg/flowkit/project"
	"github.com/stretchr/testify/require"
=======
>>>>>>> 85fd5990
	"os"
	"sort"
	"testing"

	"github.com/onflow/flow-go-sdk"
	"github.com/onflow/flow-go-sdk/crypto"
	"github.com/spf13/afero"
	"github.com/stretchr/testify/assert"
	"github.com/stretchr/testify/require"
	"github.com/thoas/go-funk"

	"github.com/onflow/flow-cli/pkg/flowkit/config"
	"github.com/onflow/flow-cli/pkg/flowkit/config/json"
	"github.com/onflow/flow-cli/pkg/flowkit/project"
)

var af = afero.Afero{Fs: afero.NewMemMapFs()}

var composer = config.NewLoader(af)

func keys() []crypto.PrivateKey {
	var keys []crypto.PrivateKey
	key, _ := crypto.DecodePrivateKeyHex(crypto.ECDSA_P256, "dd72967fd2bd75234ae9037dd4694c1f00baad63a10c35172bf65fbb8ad74b47")
	keys = append(keys, key)
	key, _ = crypto.DecodePrivateKeyHex(crypto.ECDSA_P256, "388e3fbdc654b765942610679bb3a66b74212149ab9482187067ee116d9a8118")
	keys = append(keys, key)
	key, _ = crypto.DecodePrivateKeyHex(crypto.ECDSA_P256, "27bbeba308e501f8485ddaab77e285c0bc0d611096a79b4f0b4ccc927c6dbf04")
	keys = append(keys, key)

	return keys
}

func generateComplexProject() State {
	config := config.Config{
		Emulators: config.Emulators{{
			Name:           "default",
			Port:           9000,
			ServiceAccount: "emulator-account",
		}},
		Contracts: config.Contracts{{
			Name:     "NonFungibleToken",
			Location: "../hungry-kitties/cadence/contracts/NonFungibleToken.cdc",
			Network:  "emulator",
		}, {
			Name:     "FungibleToken",
			Location: "../hungry-kitties/cadence/contracts/FungibleToken.cdc",
			Network:  "emulator",
		}, {
			Name:     "Kibble",
			Location: "./cadence/kibble/contracts/Kibble.cdc",
			Network:  "emulator",
		}, {
			Name:     "KittyItems",
			Location: "./cadence/kittyItems/contracts/KittyItems.cdc",
			Network:  "emulator",
		}, {
			Name:     "KittyItemsMarket",
			Location: "./cadence/kittyItemsMarket/contracts/KittyItemsMarket.cdc",
			Network:  "emulator",
		}, {
			Name:     "KittyItemsMarket",
			Location: "0x123123123",
			Network:  "testnet",
		}},
		Deployments: config.Deployments{{
			Network: "emulator",
			Account: "emulator-account",
			Contracts: []config.ContractDeployment{
				{Name: "KittyItems", Args: nil},
				{Name: "KittyItemsMarket", Args: nil},
			},
		}, {
			Network: "emulator",
			Account: "account-4",
			Contracts: []config.ContractDeployment{
				{Name: "FungibleToken", Args: nil},
				{Name: "NonFungibleToken", Args: nil},
				{Name: "Kibble", Args: nil},
				{Name: "KittyItems", Args: nil},
				{Name: "KittyItemsMarket", Args: nil},
			},
		}, {
			Network: "testnet",
			Account: "account-2",
			Contracts: []config.ContractDeployment{
				{Name: "FungibleToken", Args: nil},
				{Name: "NonFungibleToken", Args: nil},
				{Name: "Kibble", Args: nil},
				{Name: "KittyItems", Args: nil},
			},
		}},
		Accounts: config.Accounts{{
			Name:    "emulator-account",
			Address: flow.ServiceAddress(flow.Emulator),
			Key: config.AccountKey{
				Type:       config.KeyTypeHex,
				Index:      0,
				SigAlgo:    crypto.ECDSA_P256,
				HashAlgo:   crypto.SHA3_256,
				PrivateKey: keys()[0],
			},
		}, {
			Name:    "account-2",
			Address: flow.HexToAddress("2c1162386b0a245f"),
			Key: config.AccountKey{
				Type:       config.KeyTypeHex,
				Index:      0,
				SigAlgo:    crypto.ECDSA_P256,
				HashAlgo:   crypto.SHA3_256,
				PrivateKey: keys()[1],
			},
		}, {
			Name:    "account-4",
			Address: flow.HexToAddress("f8d6e0586b0a20c1"),
			Key: config.AccountKey{
				Type:       config.KeyTypeHex,
				Index:      0,
				SigAlgo:    crypto.ECDSA_P256,
				HashAlgo:   crypto.SHA3_256,
				PrivateKey: keys()[2],
			},
		}, {
			Name:    "emulator-account-2",
			Address: flow.HexToAddress("2c1162386b0a245f"),
			Key: config.AccountKey{
				Type:       config.KeyTypeHex,
				Index:      0,
				SigAlgo:    crypto.ECDSA_P256,
				HashAlgo:   crypto.SHA3_256,
				PrivateKey: keys()[1],
			},
		}},
		Networks: config.Networks{{
			Name: "emulator",
			Host: "127.0.0.1.3569",
		}},
	}

	p, err := newProject(&config, composer, af)
	if err != nil {
		fmt.Println(err)
	}

	return *p
}

func generateSimpleProject() State {
	config := config.Config{
		Emulators: config.Emulators{{
			Name:           "default",
			Port:           9000,
			ServiceAccount: "emulator-account",
		}},
		Contracts: config.Contracts{{
			Name:     "NonFungibleToken",
			Location: "../hungry-kitties/cadence/contracts/NonFungibleToken.cdc",
			Network:  "emulator",
		}},
		Deployments: config.Deployments{{
			Network: "emulator",
			Account: "emulator-account",
			Contracts: []config.ContractDeployment{
				{Name: "NonFungibleToken", Args: nil},
			},
		}},
		Accounts: config.Accounts{{
			Name:    "emulator-account",
			Address: flow.ServiceAddress(flow.Emulator),
			Key: config.AccountKey{
				Type:       config.KeyTypeHex,
				Index:      0,
				SigAlgo:    crypto.ECDSA_P256,
				HashAlgo:   crypto.SHA3_256,
				PrivateKey: keys()[0],
			},
		}},
		Networks: config.Networks{{
			Name: "emulator",
			Host: "127.0.0.1.3569",
		}},
	}

	composer.AddConfigParser(json.NewParser())
	p, err := newProject(&config, composer, af)
	if err != nil {
		fmt.Println(err)
	}

	return *p
}

func generateAliasesProject() State {
	config := config.Config{
		Emulators: config.Emulators{{
			Name:           "default",
			Port:           9000,
			ServiceAccount: "emulator-account",
		}},
		Contracts: config.Contracts{{
			Name:     "NonFungibleToken",
			Location: "../hungry-kitties/cadence/contracts/NonFungibleToken.cdc",
			Network:  "emulator",
		}, {
			Name:     "FungibleToken",
			Location: "../hungry-kitties/cadence/contracts/FungibleToken.cdc",
			Network:  "emulator",
			Alias:    "ee82856bf20e2aa6",
		}},
		Deployments: config.Deployments{{
			Network: "emulator",
			Account: "emulator-account",
			Contracts: []config.ContractDeployment{
				{Name: "NonFungibleToken", Args: nil},
			},
		}},
		Accounts: config.Accounts{{
			Name:    "emulator-account",
			Address: flow.ServiceAddress(flow.Emulator),
			Key: config.AccountKey{
				Type:       config.KeyTypeHex,
				Index:      0,
				SigAlgo:    crypto.ECDSA_P256,
				HashAlgo:   crypto.SHA3_256,
				PrivateKey: keys()[0],
			},
		}},
		Networks: config.Networks{{
			Name: "emulator",
			Host: "127.0.0.1.3569",
		}},
	}

	p, err := newProject(&config, composer, af)
	if err != nil {
		fmt.Println(err)
	}

	return *p
}

func generateAliasesComplexProject() State {
	config := config.Config{
		Emulators: config.Emulators{{
			Name:           "default",
			Port:           9000,
			ServiceAccount: "emulator-account",
		}},
		Contracts: config.Contracts{{
			Name:     "NonFungibleToken",
			Location: "../hungry-kitties/cadence/contracts/NonFungibleToken.cdc",
		}, {
			Name:     "FungibleToken",
			Location: "../hungry-kitties/cadence/contracts/FungibleToken.cdc",
			Network:  "emulator",
			Alias:    "ee82856bf20e2aa6",
		}, {
			Name:     "Kibble",
			Location: "../hungry-kitties/cadence/contracts/Kibble.cdc",
			Network:  "testnet",
			Alias:    "ee82856bf20e2aa6",
		}, {
			Name:     "Kibble",
			Location: "../hungry-kitties/cadence/contracts/Kibble.cdc",
			Network:  "emulator",
			Alias:    "ee82856bf20e2aa6",
		}},
		Deployments: config.Deployments{{
			Network: "emulator",
			Account: "emulator-account",
			Contracts: []config.ContractDeployment{
				{Name: "NonFungibleToken", Args: nil},
			},
		}, {
			Network: "testnet",
			Account: "testnet-account",
			Contracts: []config.ContractDeployment{
				{Name: "NonFungibleToken", Args: nil},
				{Name: "FungibleToken", Args: nil},
			},
		}},
		Accounts: config.Accounts{{
			Name:    "emulator-account",
			Address: flow.ServiceAddress(flow.Emulator),
			Key: config.AccountKey{
				Type:       config.KeyTypeHex,
				Index:      0,
				SigAlgo:    crypto.ECDSA_P256,
				HashAlgo:   crypto.SHA3_256,
				PrivateKey: keys()[0],
			},
		}, {
			Name:    "testnet-account",
			Address: flow.HexToAddress("1e82856bf20e2aa6"),
			Key: config.AccountKey{
				Type:       config.KeyTypeHex,
				Index:      0,
				SigAlgo:    crypto.ECDSA_P256,
				HashAlgo:   crypto.SHA3_256,
				PrivateKey: keys()[1],
			},
		}},
		Networks: config.Networks{{
			Name: "emulator",
			Host: "127.0.0.1.3569",
		}, {
			Name: "testnet",
			Host: "127.0.0.1.3569",
		}},
	}

	p, err := newProject(&config, composer, af)
	if err != nil {
		fmt.Println(err)
	}

	return *p
}

func Test_GetContractsByNameSimple(t *testing.T) {
	p := generateSimpleProject()
	path := "../hungry-kitties/cadence/contracts/NonFungibleToken.cdc"
	af.WriteFile(path, []byte("pub contract{}"), os.ModePerm)

	contracts, err := p.DeploymentContractsByNetwork("emulator")
	require.NoError(t, err)
	account, err := p.conf.Accounts.ByName("emulator-account")
	require.NoError(t, err)
	require.Len(t, contracts, 1)
	assert.Equal(t, "NonFungibleToken", contracts[0].Name)
	assert.Equal(t, path, contracts[0].Location())
	assert.Equal(t, account.Address, contracts[0].AccountAddress)
}

func Test_EmulatorConfigSimple(t *testing.T) {
	p := generateSimpleProject()
	emulatorServiceAccount, _ := p.EmulatorServiceAccount()

	assert.Equal(t, "emulator-account", emulatorServiceAccount.name)
	assert.Equal(t, emulatorServiceAccount.key.ToConfig().PrivateKey, keys()[0])
	assert.Equal(t, flow.ServiceAddress("flow-emulator"), emulatorServiceAccount.Address())
}

func Test_AccountByAddressSimple(t *testing.T) {
	p := generateSimpleProject()
	acc, _ := p.Accounts().ByAddress(flow.ServiceAddress("flow-emulator"))

	assert.Equal(t, "emulator-account", acc.name)
}

func Test_AccountByNameSimple(t *testing.T) {
	p := generateSimpleProject()
	acc, _ := p.Accounts().ByName("emulator-account")

	assert.Equal(t, flow.ServiceAddress("flow-emulator"), acc.Address())
	assert.Equal(t, acc.key.ToConfig().PrivateKey, keys()[0])
}

func Test_HostSimple(t *testing.T) {
	p := generateSimpleProject()
	network, err := p.Networks().ByName("emulator")

	assert.NoError(t, err)
	assert.Equal(t, "127.0.0.1.3569", network.Host)
}

func Test_GetContractsByNameComplex(t *testing.T) {
	p := generateComplexProject()

	for _, c := range p.conf.Contracts {
		_ = af.WriteFile(c.Location, []byte("pub contract{}"), os.ModePerm)
	}

	contracts, err := p.DeploymentContractsByNetwork("emulator")
	require.NoError(t, err)
	require.Equal(t, 7, len(contracts))

	//sort names so tests are deterministic
	contractNames := funk.Map(contracts, func(c *project.Contract) string {
		return c.Name
	}).([]string)
	sort.Strings(contractNames)

	sources := funk.Map(contracts, func(c *project.Contract) string {
		return c.Location()
	}).([]string)
	sort.Strings(sources)

	targets := funk.Map(contracts, func(c *project.Contract) string {
		return c.AccountAddress.String()
	}).([]string)
	sort.Strings(targets)

	assert.Equal(t, contractNames[0], "FungibleToken")
	assert.Equal(t, contractNames[1], "Kibble")
	assert.Equal(t, contractNames[2], "KittyItems")
	assert.Equal(t, contractNames[3], "KittyItems")
	assert.Equal(t, contractNames[4], "KittyItemsMarket")
	assert.Equal(t, contractNames[5], "KittyItemsMarket")
	assert.Equal(t, contractNames[6], "NonFungibleToken")

	assert.Equal(t, sources[0], "../hungry-kitties/cadence/contracts/FungibleToken.cdc")
	assert.Equal(t, sources[1], "../hungry-kitties/cadence/contracts/NonFungibleToken.cdc")
	assert.Equal(t, sources[2], "cadence/kibble/contracts/Kibble.cdc")
	assert.Equal(t, sources[3], "cadence/kittyItems/contracts/KittyItems.cdc")
	assert.Equal(t, sources[4], "cadence/kittyItems/contracts/KittyItems.cdc")
	assert.Equal(t, sources[5], "cadence/kittyItemsMarket/contracts/KittyItemsMarket.cdc")
	assert.Equal(t, sources[6], "cadence/kittyItemsMarket/contracts/KittyItemsMarket.cdc")

	assert.Equal(t, targets[0], "f8d6e0586b0a20c1")
	assert.Equal(t, targets[1], "f8d6e0586b0a20c1")
	assert.Equal(t, targets[2], "f8d6e0586b0a20c1")
	assert.Equal(t, targets[3], "f8d6e0586b0a20c1")
	assert.Equal(t, targets[4], "f8d6e0586b0a20c1")
	assert.Equal(t, targets[5], "f8d6e0586b0a20c7")
	assert.Equal(t, targets[6], "f8d6e0586b0a20c7")
}

func Test_EmulatorConfigComplex(t *testing.T) {
	p := generateComplexProject()
	emulatorServiceAccount, _ := p.EmulatorServiceAccount()

	assert.Equal(t, emulatorServiceAccount.name, "emulator-account")
	assert.Equal(t, emulatorServiceAccount.key.ToConfig().PrivateKey, keys()[0])
	assert.Equal(t, emulatorServiceAccount.Address(), flow.ServiceAddress("flow-emulator"))
}

func Test_AccountByNameWithDuplicateAddress(t *testing.T) {
	p := generateComplexProject()
	acc1, err := p.Accounts().ByName("emulator-account")

	assert.NoError(t, err)
	acc2, err := p.Accounts().ByName("emulator-account-2")
	assert.NoError(t, err)

	assert.Equal(t, acc1.name, "emulator-account")
	assert.Equal(t, acc2.name, "emulator-account-2")
}

func Test_AccountByNameComplex(t *testing.T) {
	p := generateComplexProject()
	acc, _ := p.Accounts().ByName("account-2")

	assert.Equal(t, acc.Address().String(), "2c1162386b0a245f")
	assert.Equal(t, acc.key.ToConfig().PrivateKey, keys()[1])
}

func Test_HostComplex(t *testing.T) {
	p := generateComplexProject()
	network, err := p.Networks().ByName("emulator")

	assert.NoError(t, err)

	assert.Equal(t, network.Host, "127.0.0.1.3569")
}

func Test_GetAliases(t *testing.T) {
	p := generateAliasesProject()

	aliases := p.AliasesForNetwork("emulator")
	contracts, _ := p.DeploymentContractsByNetwork("emulator")

	assert.Len(t, aliases, 1)
	assert.Equal(t, aliases["../hungry-kitties/cadence/contracts/FungibleToken.cdc"], "ee82856bf20e2aa6")
	assert.Len(t, contracts, 1)
	assert.Equal(t, contracts[0].Name, "NonFungibleToken")
}

func Test_GetAliasesComplex(t *testing.T) {
	p := generateAliasesComplexProject()

	aEmulator := p.AliasesForNetwork("emulator")
	cEmulator, _ := p.DeploymentContractsByNetwork("emulator")

	aTestnet := p.AliasesForNetwork("testnet")
	cTestnet, _ := p.DeploymentContractsByNetwork("testnet")

	assert.Len(t, cEmulator, 1)
	assert.Equal(t, cEmulator[0].Name, "NonFungibleToken")

	assert.Len(t, aEmulator, 2)
	assert.Equal(t, aEmulator["../hungry-kitties/cadence/contracts/FungibleToken.cdc"], "ee82856bf20e2aa6")
	assert.Equal(t, aEmulator["../hungry-kitties/cadence/contracts/Kibble.cdc"], "ee82856bf20e2aa6")

	assert.Len(t, aTestnet, 1)
	assert.Equal(t, aTestnet["../hungry-kitties/cadence/contracts/Kibble.cdc"], "ee82856bf20e2aa6")

	assert.Len(t, cTestnet, 2)
	assert.Equal(t, cTestnet[0].Name, "NonFungibleToken")
	assert.Equal(t, cTestnet[1].Name, "FungibleToken")
}

func Test_ChangingState(t *testing.T) {
	p := generateSimpleProject()

	em, err := p.EmulatorServiceAccount()
	assert.NoError(t, err)

	em.SetName("foo")
	em.SetAddress(flow.HexToAddress("0x1"))

	pk, _ := crypto.GeneratePrivateKey(
		crypto.ECDSA_P256,
		[]byte("seedseedseedseedseedseedseedseedseedseedseedseed"),
	)
	key := NewHexAccountKeyFromPrivateKey(em.Key().Index(), em.Key().HashAlgo(), pk)
	em.SetKey(key)

	foo, err := p.Accounts().ByName("foo")
	assert.NoError(t, err)
	assert.NotNil(t, foo)
	assert.Equal(t, foo.Name(), "foo")
	assert.Equal(t, foo.Address(), flow.HexToAddress("0x1"))

	pkey, err := foo.Key().PrivateKey()
	assert.NoError(t, err)
	assert.Equal(t, (*pkey).String(), pk.String())

	bar, err := p.Accounts().ByName("foo")
	assert.NoError(t, err)
	bar.SetName("zoo")
	zoo, err := p.Accounts().ByName("zoo")
	assert.NotNil(t, zoo)
	assert.NoError(t, err)

	a := Account{}
	a.SetName("bobo")
	p.Accounts().AddOrUpdate(&a)
	bobo, err := p.Accounts().ByName("bobo")
	assert.NotNil(t, bobo)
	assert.NoError(t, err)

	zoo2, _ := p.Accounts().ByName("zoo")
	zoo2.SetName("emulator-account")
	assert.Equal(t, "emulator-account", zoo2.name)

	pk, _ = crypto.GeneratePrivateKey(
		crypto.ECDSA_P256,
		[]byte("seedseedseedseedseedseedseedseedseed123seedseedseed123"),
	)

	p.SetEmulatorKey(pk)
	em, _ = p.EmulatorServiceAccount()
	pkey, err = em.Key().PrivateKey()
	assert.NoError(t, err)
	assert.Equal(t, (*pkey).String(), pk.String())
}

func Test_LoadState(t *testing.T) {
	b := []byte(`{
		"accounts": {
			"emulator-account": {
				"address": "f8d6e0586b0a20c7",
				"key": "21c5dfdeb0ff03a7a73ef39788563b62c89adea67bbb21ab95e5f710bd1d40b7"
			}
		}
	}`)

	af := afero.Afero{Fs: afero.NewMemMapFs()}
	err := afero.WriteFile(af.Fs, "flow.json", b, 0644)
	assert.NoError(t, err)

	paths := []string{"flow.json"}
	state, err := Load(paths, af)
	assert.NoError(t, err)

	acc, err := state.Accounts().ByName("emulator-account")
	assert.NoError(t, err)
	assert.Equal(t, acc.Name(), "emulator-account")
}

func Test_LoadStateMultiple(t *testing.T) {
	b := []byte(`{
		"accounts": {
			"emulator-account": {
				"address": "f8d6e0586b0a20c7",
				"key": "21c5dfdeb0ff0347a73ef39788563b62c89adea67bbb21ab95e5f710bd1d40b7"
			},
			"charlie": {
				"address": "0xf3fcd2c1a78f5eee",
				"key": "9463ceedf08627108ea0b394c96b18446d1370e7332c91ce332aba1594096ba0"
			},
			"bob": {
				"address": "179b6b1cb6755e31",
				"key": "748d21a762aa192976f4d264afe26379b8a63f5d1343773f813a37d4262b9f52"
			}
		}
	}`)

	a := []byte(`{
		"accounts": {
			"alice": {
				"address": "179b6b1cb6755e31",
				"key": "728d21a7622a29d976f4d264afe26379b8a63f5d1343773f813a37d4262b9f52"
			},
			"charlie": {
				"address": "0xe03daebed8ca0615",
				"key": "9463ceedf04427208ea0b394c96b18446d1370e7332c91ce332aba1594096ba0"
			}
		}
	}`)

	af := afero.Afero{Fs: afero.NewMemMapFs()}
	err := afero.WriteFile(af.Fs, "flow.json", b, 0644)
	assert.NoError(t, err)
	err = afero.WriteFile(af.Fs, "a.json", a, 0644)
	assert.NoError(t, err)

	paths := []string{"flow.json", "a.json"}
	state, err := Load(paths, af)
	assert.NoError(t, err)

	acc, err := state.Accounts().ByName("emulator-account")
	assert.NoError(t, err)
	assert.Equal(t, acc.Address().String(), "f8d6e0586b0a20c7")

	acc, err = state.Accounts().ByName("charlie")
	assert.NoError(t, err)
	assert.Equal(t, acc.Address().String(), "e03daebed8ca0615")

	acc, err = state.Accounts().ByName("bob")
	assert.NoError(t, err)
	assert.Equal(t, acc.Address().String(), "179b6b1cb6755e31")

	acc, err = state.Accounts().ByName("alice")
	assert.NoError(t, err)
	assert.Equal(t, acc.Address().String(), "179b6b1cb6755e31")
}

func Test_Saving(t *testing.T) {
	s := generateSimpleProject()

	err := s.SaveEdited([]string{"a.json", "b.json"})
	assert.EqualError(t, err, "specifying multiple paths is not supported when updating configuration")

	err = s.SaveEdited([]string{config.GlobalPath(), config.DefaultPath})
	assert.EqualError(t, err, "default configuration not found, please initialize it first or specify another configuration file")

	err = s.SaveEdited([]string{"a.json"})
	assert.NoError(t, err)

	_ = afero.WriteFile(af.Fs, config.DefaultPath, []byte(`{
		"networks": {
			"foo": "localhost:3000"
		}
	}`), 0644)

	err = s.SaveEdited([]string{config.GlobalPath(), config.DefaultPath})
	assert.NoError(t, err)
}

// ensures that default emulator values are in config when no emulator is defined in flow.json
func Test_DefaultEmulatorNotPresentInConfig(t *testing.T) {
	configJson := []byte(`{
		"contracts": {},
		"accounts": {
			"emulator-account": {
				"address": "f8d6e0586b0a20c7",
				"key": "dd72967fd2bd75234ae9037dd4694c1f00baad63a10c35172bf65fbb8ad74b47"
			}
		},
		"networks": {
			"emulator": "127.0.0.1.3569"
		},
		"deployments": {
		}
	}`)
	config := config.Config{
		Emulators: config.Emulators{{
			Name:           "default",
			Port:           3569,
			ServiceAccount: "emulator-account",
		}},
		Contracts:   config.Contracts{},
		Deployments: config.Deployments{},
		Accounts: config.Accounts{{
			Name:    "emulator-account",
			Address: flow.ServiceAddress(flow.Emulator),
			Key: config.AccountKey{
				Type:       config.KeyTypeHex,
				Index:      0,
				SigAlgo:    crypto.ECDSA_P256,
				HashAlgo:   crypto.SHA3_256,
				PrivateKey: keys()[0],
			},
		}},
		Networks: config.Networks{{
			Name: "emulator",
			Host: "127.0.0.1.3569",
		}},
	}
	af := afero.Afero{Fs: afero.NewMemMapFs()}
	err := afero.WriteFile(af.Fs, "flow.json", configJson, 0644)
	assert.NoError(t, err)
	paths := []string{"flow.json"}
	state, err := Load(paths, af)
	assert.Equal(t, state.conf, &config)
	assert.NoError(t, err)
}

// ensures that default emulator values are not in config when no emulator is defined in flow.json
func Test_DefaultEmulatorWithoutEmulatorAccountInConfig(t *testing.T) {
	configJson := []byte(`{
		"contracts": {},
		"accounts": {
			"testnet-account": {
      			"address": "1e82856bf20e2aa6",
				"key": "388e3fbdc654b765942610679bb3a66b74212149ab9482187067ee116d9a8118"
    		}
		},
		"networks": {
			"emulator": "127.0.0.1.3569"
		},
		"deployments": {
		}
	}`)
	af := afero.Afero{Fs: afero.NewMemMapFs()}
	err := afero.WriteFile(af.Fs, "flow.json", configJson, 0644)
	assert.NoError(t, err)
	paths := []string{"flow.json"}
	state, _ := Load(paths, af)
	assert.Equal(t, config.Emulators{}, state.conf.Emulators)
}

// ensures that default emulator values are in config when emulator is defined in flow.json
func Test_DefaultEmulatorWithEmulatorAccountInConfig(t *testing.T) {
	configJson := []byte(`{
		"contracts": {},
		"accounts": {
			"testnet-account": {
      			"address": "1e82856bf20e2aa6",
				"key": "388e3fbdc654b765942610679bb3a66b74212149ab9482187067ee116d9a8118"
    		},
			"emulator-account": {
				"address": "f8d6e0586b0a20c7",
				"key": "dd72967fd2bd75234ae9037dd4694c1f00baad63a10c35172bf65fbb8ad74b47"
			}
		},
		"networks": {
			"emulator": "127.0.0.1.3569"
		},
		"deployments": {
		}
	}`)
	af := afero.Afero{Fs: afero.NewMemMapFs()}
	err := afero.WriteFile(af.Fs, "flow.json", configJson, 0644)
	assert.NoError(t, err)
	paths := []string{"flow.json"}
	state, _ := Load(paths, af)
	assert.Len(t, state.conf.Emulators, 1)
	assert.Equal(t, state.conf.Emulators, config.DefaultEmulators())
}

// backward compatibility test to ensure that default emulator values are still observed in flow.json
func Test_DefaultEmulatorPresentInConfig(t *testing.T) {
	configJson := []byte(`{
		"contracts": {},
		"emulators": {
			"default": {
				"port": 3569,
				"serviceAccount": "emulator-account"
			}
		},
		"accounts": {
			"emulator-account": {
				"address": "f8d6e0586b0a20c7",
				"key": "dd72967fd2bd75234ae9037dd4694c1f00baad63a10c35172bf65fbb8ad74b47"
			}
		},
		"networks": {
			"emulator": "127.0.0.1.3569"
		},
		"deployments": {
		}
	}`)
	config := config.Config{
		Emulators: config.Emulators{{
			Name:           "default",
			Port:           3569,
			ServiceAccount: "emulator-account",
		}},
		Contracts:   config.Contracts{},
		Deployments: config.Deployments{},
		Accounts: config.Accounts{{
			Name:    "emulator-account",
			Address: flow.ServiceAddress(flow.Emulator),
			Key: config.AccountKey{
				Type:       config.KeyTypeHex,
				Index:      0,
				SigAlgo:    crypto.ECDSA_P256,
				HashAlgo:   crypto.SHA3_256,
				PrivateKey: keys()[0],
			},
		}},
		Networks: config.Networks{{
			Name: "emulator",
			Host: "127.0.0.1.3569",
		}},
	}
	af := afero.Afero{Fs: afero.NewMemMapFs()}
	err := afero.WriteFile(af.Fs, "flow.json", configJson, 0644)
	assert.NoError(t, err)
	paths := []string{"flow.json"}
	state, err := Load(paths, af)
	assert.Equal(t, 1, len(state.conf.Emulators))
	assert.Equal(t, state.conf, &config)
	assert.NoError(t, err)
}

// ensures that custom emulator values are still observed in flow.json
func Test_CustomEmulatorValuesInConfig(t *testing.T) {
	configJson := []byte(`{
		"contracts": {},
		"emulators": {
			"custom-emulator": {
				"port": 2000,
				"serviceAccount": "emulator-account"
			}
		},
		"accounts": {
			"emulator-account": {
				"address": "f8d6e0586b0a20c7",
				"key": "dd72967fd2bd75234ae9037dd4694c1f00baad63a10c35172bf65fbb8ad74b47"
			}
		},
		"networks": {
			"emulator": "127.0.0.1.3569"
		},
		"deployments": {
		}
	}`)
	config := config.Config{
		Emulators: config.Emulators{{
			Name:           "custom-emulator",
			Port:           2000,
			ServiceAccount: "emulator-account",
		}},
		Contracts:   config.Contracts{},
		Deployments: config.Deployments{},
		Accounts: config.Accounts{{
			Name:    "emulator-account",
			Address: flow.ServiceAddress(flow.Emulator),
			Key: config.AccountKey{
				Type:       config.KeyTypeHex,
				Index:      0,
				SigAlgo:    crypto.ECDSA_P256,
				HashAlgo:   crypto.SHA3_256,
				PrivateKey: keys()[0],
			},
		}},
		Networks: config.Networks{{
			Name: "emulator",
			Host: "127.0.0.1.3569",
		}},
	}
	af := afero.Afero{Fs: afero.NewMemMapFs()}
	err := afero.WriteFile(af.Fs, "flow.json", configJson, 0644)
	assert.NoError(t, err)
	paths := []string{"flow.json"}
	state, err := Load(paths, af)
	assert.Equal(t, "custom-emulator", state.conf.Emulators[0].Name)
	assert.Equal(t, 1, len(state.conf.Emulators))
	assert.Equal(t, state.conf, &config)
	assert.NoError(t, err)
}<|MERGE_RESOLUTION|>--- conflicted
+++ resolved
@@ -20,11 +20,6 @@
 
 import (
 	"fmt"
-<<<<<<< HEAD
-	"github.com/onflow/flow-cli/pkg/flowkit/project"
-	"github.com/stretchr/testify/require"
-=======
->>>>>>> 85fd5990
 	"os"
 	"sort"
 	"testing"
