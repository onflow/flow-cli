/*
 * Flow CLI
 *
 * Copyright 2019-2021 Dapper Labs, Inc.
 *
 * Licensed under the Apache License, Version 2.0 (the "License");
 * you may not use this file except in compliance with the License.
 * You may obtain a copy of the License at
 *
 *   http://www.apache.org/licenses/LICENSE-2.0
 *
 * Unless required by applicable law or agreed to in writing, software
 * distributed under the License is distributed on an "AS IS" BASIS,
 * WITHOUT WARRANTIES OR CONDITIONS OF ANY KIND, either express or implied.
 * See the License for the specific language governing permissions and
 * limitations under the License.
 */

package flowkit

import (
	"context"
	"encoding/hex"
	"fmt"

	"github.com/onflow/cadence/runtime/cmd"
	"github.com/onflow/cadence/runtime/common"

	jsoncdc "github.com/onflow/cadence/encoding/json"

	"github.com/onflow/flow-go-sdk/templates"

	"github.com/onflow/cadence"
	"github.com/onflow/flow-go-sdk"
)

const maxGasLimit uint64 = 9999

// NewTransaction create new instance of transaction.
func NewTransaction() *Transaction {
	return &Transaction{
		tx: flow.NewTransaction(),
	}
}

// NewTransactionFromPayload build transaction from payload.
func NewTransactionFromPayload(payload []byte) (*Transaction, error) {
	partialTxBytes, err := hex.DecodeString(string(payload))
	if err != nil {
		return nil, fmt.Errorf("failed to decode partial transaction from %s: %v", payload, err)
	}

	decodedTx, err := flow.DecodeTransaction(partialTxBytes)
	if err != nil {
		return nil, fmt.Errorf("failed to decode transaction from %s: %v", payload, err)
	}

	tx := &Transaction{
		tx: decodedTx,
	}

	return tx, nil
}

// NewUpdateAccountContractTransaction update account contract.
func NewUpdateAccountContractTransaction(signer *Account, name string, source string) (*Transaction, error) {
	contract := templates.Contract{
		Name:   name,
		Source: source,
	}

	return newTransactionFromTemplate(
		templates.UpdateAccountContract(signer.Address(), contract),
		signer,
	)
}

// NewAddAccountContractTransaction add new contract to the account.
func NewAddAccountContractTransaction(
	signer *Account,
	name string,
	source string,
	args []cadence.Value,
) (*Transaction, error) {
	return addAccountContractWithArgs(signer, templates.Contract{
		Name:   name,
		Source: source,
	}, args)
}

// NewRemoveAccountContractTransaction creates new transaction to remove contract.
func NewRemoveAccountContractTransaction(signer *Account, name string) (*Transaction, error) {
	return newTransactionFromTemplate(
		templates.RemoveAccountContract(signer.Address(), name),
		signer,
	)
}

func addAccountContractWithArgs(
	signer *Account,
	contract templates.Contract,
	args []cadence.Value,
) (*Transaction, error) {
	const addAccountContractTemplate = `
	transaction(name: String, code: String %s) {
		prepare(signer: AuthAccount) {
			signer.contracts.add(name: name, code: code.decodeHex() %s)
		}
	}`

<<<<<<< HEAD
	cadenceName := cadence.String(contract.Name)
	cadenceCode := cadence.String(contract.SourceHex())
=======
	cadenceName, err := cadence.NewString(contract.Name)
	if err != nil {
		return nil, err
	}

	cadenceCode, err := cadence.NewString(contract.SourceHex())
	if err != nil {
		return nil, err
	}
>>>>>>> 671fee31

	tx := flow.NewTransaction().
		AddRawArgument(jsoncdc.MustEncode(cadenceName)).
		AddRawArgument(jsoncdc.MustEncode(cadenceCode)).
		AddAuthorizer(signer.Address())

	for _, arg := range args {
		arg.Type().ID()
		tx.AddRawArgument(jsoncdc.MustEncode(arg))
	}

	txArgs, addArgs := "", ""
	for i, arg := range args {
		txArgs += fmt.Sprintf(",arg%d:%s", i, arg.Type().ID())
		addArgs += fmt.Sprintf(",arg%d", i)
	}

	script := fmt.Sprintf(addAccountContractTemplate, txArgs, addArgs)
	tx.SetScript([]byte(script))
	tx.SetGasLimit(maxGasLimit)

	t := &Transaction{tx: tx}
	err = t.SetSigner(signer)
	if err != nil {
		return nil, err
	}
	t.SetPayer(signer.Address())

	return t, nil
}

// NewCreateAccountTransaction creates new transaction for account.
func NewCreateAccountTransaction(
	signer *Account,
	keys []*flow.AccountKey,
	contracts []templates.Contract,
) (*Transaction, error) {

	return newTransactionFromTemplate(
		templates.CreateAccount(keys, contracts, signer.Address()),
		signer,
	)
}

func newTransactionFromTemplate(templateTx *flow.Transaction, signer *Account) (*Transaction, error) {
	tx := &Transaction{tx: templateTx}

	err := tx.SetSigner(signer)
	if err != nil {
		return nil, err
	}
	tx.SetPayer(signer.Address())
	tx.SetGasLimit(maxGasLimit) // todo change this to calculated limit

	return tx, nil
}

// Transaction builder of flow transactions.
type Transaction struct {
	signer   *Account
	proposer *flow.Account
	tx       *flow.Transaction
}

// Signer get signer.
func (t *Transaction) Signer() *Account {
	return t.signer
}

// Proposer get proposer.
func (t *Transaction) Proposer() *flow.Account {
	return t.proposer
}

// FlowTransaction get flow transaction.
func (t *Transaction) FlowTransaction() *flow.Transaction {
	return t.tx
}

func (t *Transaction) SetScriptWithArgs(script []byte, args []cadence.Value) error {
	t.tx.SetScript(script)
	return t.AddArguments(args)
}

// SetSigner sets the signer for transaction.
func (t *Transaction) SetSigner(account *Account) error {
	err := account.Key().Validate()
	if err != nil {
		return err
	}

	if !t.validSigner(account.Address()) {
		return fmt.Errorf(
			"not a valid signer %s, proposer: %s, payer: %s, authorizers: %s",
			account.Address(),
			t.tx.ProposalKey.Address,
			t.tx.Payer,
			t.tx.Authorizers,
		)
	}

	t.signer = account
	return nil
}

// validSigner checks whether the signer is valid for transaction
func (t *Transaction) validSigner(s flow.Address) bool {
	return t.tx.ProposalKey.Address == s ||
		t.tx.Payer == s ||
		t.authorizersContains(s)
}

// authorizersContains checks whether address is in the authorizer list
func (t *Transaction) authorizersContains(address flow.Address) bool {
	for _, a := range t.tx.Authorizers {
		if address == a {
			return true
		}
	}

	return false
}

// SetProposer sets the proposer for transaction.
func (t *Transaction) SetProposer(proposer *flow.Account, keyIndex int) *Transaction {
	t.proposer = proposer
	proposerKey := proposer.Keys[keyIndex]

	t.tx.SetProposalKey(
		proposer.Address,
		proposerKey.Index,
		proposerKey.SequenceNumber,
	)

	return t
}

// SetPayer sets the payer for transaction.
func (t *Transaction) SetPayer(address flow.Address) *Transaction {
	t.tx.SetPayer(address)
	return t
}

// SetBlockReference sets block reference for transaction.
func (t *Transaction) SetBlockReference(block *flow.Block) *Transaction {
	t.tx.SetReferenceBlockID(block.ID)
	return t
}

// SetGasLimit sets the gas limit for transaction.
func (t *Transaction) SetGasLimit(gasLimit uint64) *Transaction {
	t.tx.SetGasLimit(gasLimit)
	return t
}

// AddArguments add array of cadence arguments.
func (t *Transaction) AddArguments(args []cadence.Value) error {
	for _, arg := range args {
		err := t.AddArgument(arg)
		if err != nil {
			return err
		}
	}

	return nil
}

// AddArgument add cadence typed argument.
func (t *Transaction) AddArgument(arg cadence.Value) error {
	return t.tx.AddArgument(arg)
}

// AddAuthorizers add group of authorizers.
func (t *Transaction) AddAuthorizers(authorizers []flow.Address) (*Transaction, error) {
	program, _ := cmd.PrepareProgram(
		string(t.tx.Script),
		common.StringLocation(""),
		map[common.LocationID]string{},
	)

	// get authorizers param list if exists
	if program.SoleTransactionDeclaration().Prepare != nil {
		requiredAuths := program.SoleTransactionDeclaration().
			Prepare.
			FunctionDeclaration.
			ParameterList.
			Parameters

		if len(requiredAuths) != len(authorizers) {
			return nil, fmt.Errorf(
				"provided authorizers length mismatch, required authorizers %d, but provided %d",
				len(requiredAuths),
				len(authorizers),
			)
		}
	}

	for _, authorizer := range authorizers {
		t.tx.AddAuthorizer(authorizer)
	}

	return t, nil
}

// Sign signs transaction using signer account.
func (t *Transaction) Sign() (*Transaction, error) {
	keyIndex := t.signer.Key().Index()
	signer, err := t.signer.Key().Signer(context.Background())
	if err != nil {
		return nil, err
	}

	if t.shouldSignEnvelope() {
		err = t.tx.SignEnvelope(t.signer.address, keyIndex, signer)
		if err != nil {
			return nil, fmt.Errorf("failed to sign transaction: %s", err)
		}
	} else {
		err = t.tx.SignPayload(t.signer.address, keyIndex, signer)
		if err != nil {
			return nil, fmt.Errorf("failed to sign transaction: %s", err)
		}
	}

	return t, nil
}

// shouldSignEnvelope checks if signer should sign envelope or payload
func (t *Transaction) shouldSignEnvelope() bool {
	return t.signer.address == t.tx.Payer
}<|MERGE_RESOLUTION|>--- conflicted
+++ resolved
@@ -108,20 +108,15 @@
 		}
 	}`
 
-<<<<<<< HEAD
-	cadenceName := cadence.String(contract.Name)
-	cadenceCode := cadence.String(contract.SourceHex())
-=======
-	cadenceName, err := cadence.NewString(contract.Name)
-	if err != nil {
-		return nil, err
-	}
-
-	cadenceCode, err := cadence.NewString(contract.SourceHex())
-	if err != nil {
-		return nil, err
-	}
->>>>>>> 671fee31
+	cadenceName, err := cadence.String(contract.Name)
+	if err != nil {
+		return nil, err
+	}
+
+	cadenceCode, err := cadence.String(contract.SourceHex())
+	if err != nil {
+		return nil, err
+	}
 
 	tx := flow.NewTransaction().
 		AddRawArgument(jsoncdc.MustEncode(cadenceName)).
