--- conflicted
+++ resolved
@@ -32,13 +32,6 @@
 	flowGo "github.com/onflow/flow-go/model/flow"
 	"github.com/rs/zerolog"
 	"google.golang.org/grpc/status"
-<<<<<<< HEAD
-=======
-
-	"github.com/onflow/flow-cli/pkg/flowkit"
-	"github.com/onflow/flow-cli/pkg/flowkit/config"
-	"github.com/onflow/flow-cli/pkg/flowkit/util"
->>>>>>> 0004f2c5
 )
 
 type EmulatorKey struct {
@@ -75,27 +68,19 @@
 		opt(gateway)
 	}
 
-<<<<<<< HEAD
 	gateway.emulator = newEmulator(key, gateway.emulatorOptions...)
-	gateway.backend = backend.New(&zerolog.Logger{}, gateway.emulator)
-=======
-	gateway.emulator = newEmulator(serviceAccount, gateway.emulatorOptions...)
 	gateway.backend = backend.New(gateway.logger, gateway.emulator)
->>>>>>> 0004f2c5
 	gateway.backend.EnableAutoMine()
 
 	return gateway
 }
 
-<<<<<<< HEAD
-=======
 func WithLogger(logger *zerolog.Logger) func(g *EmulatorGateway) {
 	return func(g *EmulatorGateway) {
 		g.logger = logger
 	}
 }
 
->>>>>>> 0004f2c5
 func WithEmulatorOptions(options ...emulator.Option) func(g *EmulatorGateway) {
 	return func(g *EmulatorGateway) {
 		g.emulatorOptions = append(g.emulatorOptions, options...)
