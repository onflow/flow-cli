--- conflicted
+++ resolved
@@ -47,11 +47,7 @@
 
 	gClient, err := client.New(
 		host,
-<<<<<<< HEAD
-		grpc.WithInsecure(), // nolint:staticcheck
-=======
 		grpc.WithTransportCredentials(insecure.NewCredentials()),
->>>>>>> fa2ee709
 		grpc.WithDefaultCallOptions(grpc.MaxCallRecvMsgSize(maxGRPCMessageSize)),
 	)
 	ctx := context.Background()
