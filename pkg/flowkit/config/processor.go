/*
 * Flow CLI
 *
 * Copyright 2019 Dapper Labs, Inc.
 *
 * Licensed under the Apache License, Version 2.0 (the "License");
 * you may not use this file except in compliance with the License.
 * You may obtain a copy of the License at
 *
 *   http://www.apache.org/licenses/LICENSE-2.0
 *
 * Unless required by applicable law or agreed to in writing, software
 * distributed under the License is distributed on an "AS IS" BASIS,
 * WITHOUT WARRANTIES OR CONDITIONS OF ANY KIND, either express or implied.
 * See the License for the specific language governing permissions and
 * limitations under the License.
 */

package config

import (
	"encoding/json"
<<<<<<< HEAD
	"github.com/a8m/envsubst"
	"github.com/joho/godotenv"
)

// ProcessorRun all pre-processors.
func ProcessorRun(raw []byte) []byte {
	raw = processEnv(raw)
	raw = processFromFile(raw)
=======
	"fmt"
)

// ProcessorRun all pre-processors.
func ProcessorRun(raw []byte) ([]byte, map[string]string) {
	raw, accountFromFiles := processFromFile(raw)
>>>>>>> 0004f2c5

	return raw
}

// processFromFile finds file variables and insert content.
func processFromFile(raw []byte) []byte {
	type config struct {
		Accounts    map[string]map[string]any `json:"accounts,omitempty"`
		Contracts   any                       `json:"contracts,omitempty"`
		Networks    any                       `json:"networks,omitempty"`
		Deployments any                       `json:"deployments,omitempty"`
		Emulators   any                       `json:"emulators,omitempty"`
	}

	var conf config
	_ = json.Unmarshal(raw, &conf)

	raw, _ = json.Marshal(conf)
	return raw
}<|MERGE_RESOLUTION|>--- conflicted
+++ resolved
@@ -20,23 +20,12 @@
 
 import (
 	"encoding/json"
-<<<<<<< HEAD
-	"github.com/a8m/envsubst"
-	"github.com/joho/godotenv"
-)
-
-// ProcessorRun all pre-processors.
-func ProcessorRun(raw []byte) []byte {
-	raw = processEnv(raw)
-	raw = processFromFile(raw)
-=======
 	"fmt"
 )
 
 // ProcessorRun all pre-processors.
 func ProcessorRun(raw []byte) ([]byte, map[string]string) {
 	raw, accountFromFiles := processFromFile(raw)
->>>>>>> 0004f2c5
 
 	return raw
 }
