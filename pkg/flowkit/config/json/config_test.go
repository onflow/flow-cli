--- conflicted
+++ resolved
@@ -164,10 +164,7 @@
 	assert.NoError(t, err)
 
 	err = conf.Validate()
-<<<<<<< HEAD
 	assert.Equal(t, "emulator default contains nonexisting service account emulator-account", err.Error())
-=======
-	assert.Equal(t, err.Error(), "emulator default contains nonexisting service account emulator-account")
 }
 
 //If config has default emulator values, it will not show up in flow.json
@@ -263,5 +260,4 @@
 	conf, _ := parser.Serialize(&config)
 	assert.JSONEq(t, string(configJson), string(conf))
 
->>>>>>> a04c515c
 }