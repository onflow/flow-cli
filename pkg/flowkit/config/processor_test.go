--- conflicted
+++ resolved
@@ -24,7 +24,6 @@
 	"github.com/stretchr/testify/assert"
 )
 
-<<<<<<< HEAD
 func Test_PrivateKeyEnv(t *testing.T) {
 	os.Setenv("TEST", "123")
 
@@ -37,7 +36,7 @@
 		}
 	}`)
 
-	result := ProcessorRun(test)
+	result, _ := ProcessorRun(test)
 
 	assert.JSONEq(t, `{
 			"accounts": {
@@ -62,7 +61,7 @@
 		}
 	}`)
 
-	result := ProcessorRun(test)
+	result, _ := ProcessorRun(test)
 
 	assert.JSONEq(t, `{
 		"accounts": {
@@ -72,7 +71,8 @@
 			}
 		}
 	}`, string(result))
-=======
+}
+
 func Test_PrivateConfigFileAccounts(t *testing.T) {
 	b := []byte(`{
 		"emulators": {
@@ -118,5 +118,4 @@
 				}
 			}
 		}`, string(preprocessor))
->>>>>>> 0004f2c5
 }