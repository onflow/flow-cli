/*
 * Flow CLI
 *
 * Copyright 2019-2021 Dapper Labs, Inc.
 *
 * Licensed under the Apache License, Version 2.0 (the "License");
 * you may not use this file except in compliance with the License.
 * You may obtain a copy of the License at
 *
 *   http://www.apache.org/licenses/LICENSE-2.0
 *
 * Unless required by applicable law or agreed to in writing, software
 * distributed under the License is distributed on an "AS IS" BASIS,
 * WITHOUT WARRANTIES OR CONDITIONS OF ANY KIND, either express or implied.
 * See the License for the specific language governing permissions and
 * limitations under the License.
 */

package config

import (
	"fmt"
	"strconv"

	"github.com/onflow/flow-go-sdk/crypto"

	"github.com/onflow/flow-go-sdk"
)

// StringToAccount converts string values to account.
func StringToAccount(
	name string,
	address string,
	index string,
	sigAlgo string,
	hashAlgo string,
	key string,
) (*Account, error) {
	parsedAddress, err := StringToAddress(address)
	if err != nil {
		return nil, err
	}

	parsedIndex, err := StringToKeyIndex(index)
	if err != nil {
		return nil, err
	}

	parsedKey, err := StringToHexKey(key, sigAlgo)
	if err != nil {
		return nil, err
	}

	accountKey := AccountKey{
		Type:       KeyTypeHex,
		Index:      parsedIndex,
		SigAlgo:    crypto.StringToSignatureAlgorithm(sigAlgo),
		HashAlgo:   crypto.StringToHashAlgorithm(hashAlgo),
		PrivateKey: parsedKey,
	}

	return &Account{
		Name:    name,
		Address: *parsedAddress,
		Key:     accountKey,
	}, nil
}

// StringToKeyIndex converts string key index to valid key index integer.
func StringToKeyIndex(value string) (int, error) {
	v, err := strconv.Atoi(value)
	if err != nil {
		return 0, fmt.Errorf("invalid index, must be a number")
	}
	if v < 0 {
		return 0, fmt.Errorf("invalid index, must be positive")
	}

	return v, nil
}

// StringToAddress converts string to valid Flow address.
func StringToAddress(value string) (*flow.Address, error) {
	address := flow.HexToAddress(value)

	if !address.IsValid(flow.Mainnet) &&
		!address.IsValid(flow.Testnet) &&
		!address.IsValid(flow.Emulator) {
		return nil, fmt.Errorf("invalid address")
	}

	return &address, nil
}

// StringToHexKey converts string private key and signature algorithm to private key.
func StringToHexKey(key string, sigAlgo string) (crypto.PrivateKey, error) {
	privateKey, err := crypto.DecodePrivateKeyHex(
		crypto.StringToSignatureAlgorithm(sigAlgo),
		key,
	)
	if err != nil {
		return nil, err
	}

	return privateKey, nil
}

// StringToContracts converts strings to contracts.
func StringToContracts(
	name string,
	source string,
	emulatorAlias string,
	testnetAlias string,
) []Contract {
	contracts := make([]Contract, 0)

	if emulatorAlias != "" {
		contracts = append(contracts, Contract{
			Name:    name,
			Source:  source,
			Network: DefaultEmulatorNetwork().Name,
			Alias:   emulatorAlias,
		})
	}

	if testnetAlias != "" {
		contracts = append(contracts, Contract{
			Name:    name,
			Source:  source,
			Network: DefaultTestnetNetwork().Name,
			Alias:   testnetAlias,
		})
	}

	if emulatorAlias == "" && testnetAlias == "" {
		contracts = append(contracts, Contract{
			Name:    name,
			Source:  source,
			Network: "",
			Alias:   "",
		})
	}

	return contracts
}

// StringToNetwork converts string to network.
func StringToNetwork(name string, host string) Network {
	return Network{
		Name: name,
		Host: host,
	}
}

<<<<<<< HEAD
func StringToDeployment(network string, account string, contracts []string) Deployment {
=======
// StringToDeployment converts string to deployment.
func StringToDeployment(network string, account string, contracts []string) Deploy {
>>>>>>> 675475b5
	parsedContracts := make([]ContractDeployment, 0)

	for _, c := range contracts {
		// prevent adding multiple contracts with same name
		exists := false
		for _, p := range parsedContracts {
			if p.Name == c {
				exists = true
			}
		}
		if exists {
			continue
		}

		parsedContracts = append(
			parsedContracts,
			ContractDeployment{
				Name: c,
				Args: nil,
			})
	}

	return Deployment{
		Network:   network,
		Account:   account,
		Contracts: parsedContracts,
	}
}<|MERGE_RESOLUTION|>--- conflicted
+++ resolved
@@ -152,12 +152,8 @@
 	}
 }
 
-<<<<<<< HEAD
+// StringToDeployment converts string to deployment.
 func StringToDeployment(network string, account string, contracts []string) Deployment {
-=======
-// StringToDeployment converts string to deployment.
-func StringToDeployment(network string, account string, contracts []string) Deploy {
->>>>>>> 675475b5
 	parsedContracts := make([]ContractDeployment, 0)
 
 	for _, c := range contracts {
