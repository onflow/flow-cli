--- conflicted
+++ resolved
@@ -25,19 +25,10 @@
 	"os"
 	"path/filepath"
 
-<<<<<<< HEAD
-	flowsdk "github.com/onflow/flow-go-sdk"
-	"github.com/onflow/flow-go/fvm/systemcontracts"
-	flowGo "github.com/onflow/flow-go/model/flow"
-	flowkitConfig "github.com/onflow/flowkit/v2/config"
-	"golang.org/x/exp/slices"
-
 	"github.com/onflow/flow-cli/internal/dependencymanager"
 	"github.com/onflow/flow-cli/internal/super/generator"
 	"github.com/onflow/flow-cli/internal/util"
 
-=======
->>>>>>> 5e02239c
 	"github.com/spf13/afero"
 
 	"github.com/onflow/flow-cli/internal/prompt"
@@ -213,20 +204,12 @@
 		return "", fmt.Errorf("failed to initialize configuration: %w", err)
 	}
 
-<<<<<<< HEAD
 	// Generate standard cadence files & README.md
 	// cadence/contracts/DefaultContract.cdc
 	// cadence/scripts/DefaultScript.cdc
 	// cadence/transactions/DefaultTransaction.cdc
 	// cadence/tests/DefaultContract_test.cdc
 	// README.md
-=======
-	// Generate standard cadence files
-	// cadence/contracts/Counter.cdc
-	// cadence/scripts/GetCounter.cdc
-	// cadence/transactions/IncrementCounter.cdc
-	// cadence/tests/Counter_test.cdc
->>>>>>> 5e02239c
 
 	templates := []generator.TemplateItem{
 		generator.ContractTemplate{
@@ -247,13 +230,13 @@
 			Name: "Counter_test",
 			Data: map[string]interface{}{"ContractName": "Counter"},
 		},
-		/*generator.FileTemplate{
+		generator.FileTemplate{
 			TemplatePath: "README.md.tmpl",
 			TargetPath:   "README.md",
 			Data: map[string]interface{}{
 				"ProjectName": filepath.Base(targetDir),
 			},
-		},*/
+		},
 	}
 
 	g := generator.NewGenerator(tempDir, state, logger, true, false)
