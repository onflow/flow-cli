--- conflicted
+++ resolved
@@ -123,14 +123,6 @@
 		return nil, fmt.Errorf("error parsing transaction arguments: %w", err)
 	}
 
-<<<<<<< HEAD
-	tx, result, err := srv.Transactions.Send(
-		services.NewSingleTransactionAccount(signer),
-		flowkit.NewScript(code, transactionArgs, codeFilename),
-		sendFlags.GasLimit,
-		globalFlags.Network,
-	)
-=======
 	roles, err := services.NewTransactionAccountRoles(proposer, payer, authorizers)
 	if err != nil {
 		return nil, fmt.Errorf("error parsing transaction roles: %w", err)
@@ -138,14 +130,9 @@
 
 	tx, txResult, err := srv.Transactions.Send(
 		roles,
-		&services.Script{
-			Code:     code,
-			Filename: codeFilename,
-			Args:     transactionArgs,
-		},
-		flow.DefaultTransactionGasLimit,
+		sendFlags.GasLimit,
+		sendFlags.GasLimit,
 		globalFlags.Network)
->>>>>>> 7c7e1d37
 
 	if err != nil {
 		return nil, err
