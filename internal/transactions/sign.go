--- conflicted
+++ resolved
@@ -105,25 +105,15 @@
 	})
 
 	for _, signer := range signers {
-<<<<<<< HEAD
-=======
 		if !globalFlags.Yes && !output.ApproveTransactionForSigningPrompt(tx) {
 			return nil, fmt.Errorf("transaction was not approved for signing")
 		}
 
->>>>>>> 64837115
 		signed, err = services.Transactions.Sign(signer, payload)
 		if err != nil {
 			return nil, err
 		}
 
-<<<<<<< HEAD
-		if !globalFlags.Yes && !output.ApproveTransactionForSigningPrompt(tx) {
-			return nil, fmt.Errorf("transaction was not approved for signing")
-		}
-
-=======
->>>>>>> 64837115
 		payload = []byte(hex.EncodeToString(signed.FlowTransaction().Encode()))
 	}
 
