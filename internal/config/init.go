--- conflicted
+++ resolved
@@ -22,15 +22,11 @@
 	"bytes"
 	"fmt"
 
-<<<<<<< HEAD
+	"github.com/onflow/flow-go-sdk/crypto"
+
 	"github.com/onflow/flow-cli/pkg/flowkit"
 
 	"github.com/onflow/flow-cli/pkg/flowkit/output"
-=======
-	"github.com/onflow/flow-go-sdk/crypto"
-
-	"github.com/onflow/flow-cli/pkg/flowcli/output"
->>>>>>> d5ab62c1
 
 	"github.com/spf13/cobra"
 
@@ -78,7 +74,7 @@
 			return nil, fmt.Errorf("invalid private key: %w", err)
 		}
 
-		proj, err = services.Project.Init(
+		s, err := services.Project.Init(
 			initFlag.Reset,
 			initFlag.Global,
 			sigAlgo,
@@ -89,7 +85,7 @@
 			return nil, err
 		}
 
-		return &InitResult{proj}, nil
+		return &InitResult{State: s}, nil
 	},
 }
 
