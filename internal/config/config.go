/*
 * Flow CLI
 *
 * Copyright 2019-2021 Dapper Labs, Inc.
 *
 * Licensed under the Apache License, Version 2.0 (the "License");
 * you may not use this file except in compliance with the License.
 * You may obtain a copy of the License at
 *
 *   http://www.apache.org/licenses/LICENSE-2.0
 *
 * Unless required by applicable law or agreed to in writing, software
 * distributed under the License is distributed on an "AS IS" BASIS,
 * WITHOUT WARRANTIES OR CONDITIONS OF ANY KIND, either express or implied.
 * See the License for the specific language governing permissions and
 * limitations under the License.
 */

package config

import (
	"github.com/spf13/cobra"
)

var Cmd = &cobra.Command{
	Use:              "config",
	Short:            "Utilities to manage configuration",
	TraverseChildren: true,
}

func init() {
<<<<<<< HEAD
=======
	InitCommand.AddToParent(Cmd)
>>>>>>> 110cbb3f
	Cmd.AddCommand(AddCmd)
	Cmd.AddCommand(RemoveCmd)
}

// ConfigResult result from configuration
type ConfigResult struct {
	result string
}

// JSON convert result to JSON
func (r *ConfigResult) JSON() interface{} {
	return nil
}

func (r *ConfigResult) String() string {
	if r.result != "" {
		return r.result
	}

	return ""
}

// Oneliner show result as one liner grep friendly
func (r *ConfigResult) Oneliner() string {
	return ""
}<|MERGE_RESOLUTION|>--- conflicted
+++ resolved
@@ -29,10 +29,7 @@
 }
 
 func init() {
-<<<<<<< HEAD
-=======
 	InitCommand.AddToParent(Cmd)
->>>>>>> 110cbb3f
 	Cmd.AddCommand(AddCmd)
 	Cmd.AddCommand(RemoveCmd)
 }
