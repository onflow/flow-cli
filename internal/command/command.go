--- conflicted
+++ resolved
@@ -261,7 +261,6 @@
 
 // checkVersion fetches latest version and compares it to local.
 func checkVersion(logger output.Logger) {
-<<<<<<< HEAD
 	currentVersion := build.Semver()
 	if isDevelopment() {
 		return // avoid warning in local development
@@ -273,10 +272,7 @@
 		return
 	}
 
-	resp, err := http.Get("https://raw.githubusercontent.com/onflow/flow-cli/master/version.txt")
-=======
 	resp, err := http.Get("https://formulae.brew.sh/api/formula/flow-cli.json")
->>>>>>> 83ef40f3
 	if err != nil || resp.StatusCode >= 400 {
 		return
 	}
