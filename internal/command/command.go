--- conflicted
+++ resolved
@@ -80,14 +80,9 @@
 	Format:     formatText,
 	Save:       "",
 	Host:       "",
-<<<<<<< HEAD
-	Log:        "info",
 	Network:    project.DefaultEmulatorNetworkName,
-=======
 	Log:        logLevelInfo,
-	Network:    "",
 	Yes:        false,
->>>>>>> fba01be7
 	ConfigPath: project.DefaultConfigPaths,
 }
 
