--- conflicted
+++ resolved
@@ -145,10 +145,10 @@
 	)
 
 	cmd.PersistentFlags().BoolVarP(
-		&flags.Yes,
+		&Flags.Yes,
 		"yes",
 		"y",
-		flags.Yes,
+		Flags.Yes,
 		"Approve any prompts",
 	)
 }
@@ -185,11 +185,7 @@
 		handleError("Result", err)
 
 		// output result
-<<<<<<< HEAD
-		err = outputResult(formattedResult, flags.Save, flags.Format, flags.Filter)
-=======
-		err = outputResult(formattedResult, Flags.Save)
->>>>>>> dcc8a64b
+		err = outputResult(formattedResult, Flags.Save, flags.Format, flags.Filter)
 		handleError("Output Error", err)
 	}
 
