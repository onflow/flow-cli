/*
 * Flow CLI
 *
 * Copyright Flow Foundation
 *
 * Licensed under the Apache License, Version 2.0 (the "License");
 * you may not use this file except in compliance with the License.
 * You may obtain a copy of the License at
 *
 *   http://www.apache.org/licenses/LICENSE-2.0
 *
 * Unless required by applicable law or agreed to in writing, software
 * distributed under the License is distributed on an "AS IS" BASIS,
 * WITHOUT WARRANTIES OR CONDITIONS OF ANY KIND, either express or implied.
 * See the License for the specific language governing permissions and
 * limitations under the License.
 */

package migrate

import (
	"bytes"
	"context"
	"errors"
	"fmt"
	"strings"

<<<<<<< HEAD
	"github.com/rs/zerolog"

	"golang.org/x/exp/slices"

=======
>>>>>>> 763e01cf
	"github.com/onflow/cadence"
	"github.com/onflow/cadence/runtime"
	"github.com/onflow/cadence/runtime/ast"
	"github.com/onflow/cadence/runtime/common"
	"github.com/onflow/cadence/runtime/interpreter"
	"github.com/onflow/cadence/runtime/old_parser"
	"github.com/onflow/cadence/runtime/parser"
	"github.com/onflow/cadence/runtime/pretty"
	"github.com/onflow/cadence/runtime/sema"
	"github.com/onflow/cadence/runtime/stdlib"
	"github.com/onflow/contract-updater/lib/go/templates"
	flowsdk "github.com/onflow/flow-go-sdk"
	"github.com/onflow/flow-go/cmd/util/ledger/migrations"
	"github.com/onflow/flow-go/cmd/util/ledger/reporters"
	"github.com/onflow/flow-go/model/flow"
	"github.com/onflow/flowkit/v2"
	"golang.org/x/exp/slices"

	"github.com/onflow/flow-cli/internal/util"
)

//go:generate mockery --name stagingValidator --inpackage --testonly --case underscore
type stagingValidator interface {
	Validate(stagedContracts []stagedContractUpdate) error
	PrettyPrintError(err error, location common.Location) string
}

type stagingValidatorImpl struct {
	flow flowkit.Services

	stagedContracts map[common.AddressLocation]stagedContractUpdate

	// Cache for account contract names so we don't have to fetch them multiple times
	accountContractNames map[common.Address][]string

	// All resolved contract code
	contracts map[common.Location][]byte

	// Contract codes that are not updated/staged
	oldCodes map[common.Location][]byte

	// Dependency graph for staged contracts
	// This root level map holds all nodes
	graph map[common.Location]node

	// Cache for contract checkers which are reused during program checking & used for the update checker
	checkingCache map[common.Location]*cachedCheckingResult

	// Environment for the stdlib
	env *util.CheckerEnvironment
}

type node map[common.Location]node

type cachedCheckingResult struct {
	checker *sema.Checker
	err     error
}

type stagedContractUpdate struct {
	DeployLocation common.AddressLocation
	SourceLocation common.StringLocation
	Code           []byte
}

type accountContractNamesProviderImpl struct {
	resolverFunc func(address common.Address) ([]string, error)
}

var _ stdlib.AccountContractNamesProvider = &accountContractNamesProviderImpl{}

type missingDependenciesError struct {
	MissingContracts []common.AddressLocation
}

func (e *missingDependenciesError) Error() string {
	contractNames := make([]string, len(e.MissingContracts))
	for i, location := range e.MissingContracts {
		contractNames[i] = location.Name
	}
	return fmt.Sprintf("the following staged contract dependencies could not be found (have they been staged yet?): %v", contractNames)
}

var _ error = &missingDependenciesError{}

type upstreamValidationError struct {
	Location        common.Location
	BadDependencies []common.Location
}

func (e *upstreamValidationError) Error() string {
	return fmt.Sprintf("contract %s has upstream validation errors, related to the following dependencies: %v", e.Location, e.BadDependencies)
}

var _ error = &upstreamValidationError{}

type stagingValidatorError struct {
	errors map[common.AddressLocation]error
}

func (e *stagingValidatorError) Error() string {
	var sb strings.Builder
	for location, err := range e.errors {
		sb.WriteString(fmt.Sprintf("error for contract %s: %s\n", location, err))
	}
	return sb.String()
}

// MissingDependencies returns the contracts dependended on by the staged contracts that are missing
func (e *stagingValidatorError) MissingDependencies() []common.AddressLocation {
	missingDepsMap := make(map[common.AddressLocation]struct{})
	for _, err := range e.MissingDependencyErrors() {
		for _, missingDep := range err.MissingContracts {
			missingDepsMap[missingDep] = struct{}{}
		}
	}

	missingDependencies := make([]common.AddressLocation, 0)
	for missingDep := range missingDepsMap {
		missingDependencies = append(missingDependencies, missingDep)
	}

	sortAddressLocations(missingDependencies)
	return missingDependencies
}

// MissingDependencyErrors returns the contracts attempted to be validated that are missing dependencies
func (e *stagingValidatorError) MissingDependencyErrors() map[common.AddressLocation]*missingDependenciesError {
	missingDependencyErrors := make(map[common.AddressLocation]*missingDependenciesError)
	for location := range e.errors {
		var missingDependenciesErr *missingDependenciesError
		if errors.As(e.errors[location], &missingDependenciesErr) {
			missingDependencyErrors[location] = missingDependenciesErr
		}
	}
	return missingDependencyErrors
}

var _ error = &stagingValidatorError{}

var chainIdMap = map[string]flow.ChainID{
	"mainnet": flow.Mainnet,
	"testnet": flow.Testnet,
}

func newStagingValidator(flow flowkit.Services) *stagingValidatorImpl {
	return &stagingValidatorImpl{
		flow:                 flow,
		contracts:            make(map[common.Location][]byte),
		checkingCache:        make(map[common.Location]*cachedCheckingResult),
		accountContractNames: make(map[common.Address][]string),
		graph:                make(map[common.Location]node),
		oldCodes:             make(map[common.Location][]byte),
	}
}

func (v *stagingValidatorImpl) Validate(stagedContracts []stagedContractUpdate) error {
	// Setup the environment for the stdlib
	chainId, ok := chainIdMap[v.flow.Network().Name]
	if !ok {
		return fmt.Errorf("unsupported network: %s", v.flow.Network().Name)
	}
	v.env = util.NewCheckerEnvironment()
	v.env.SetupFVM(chainId)

	v.stagedContracts = make(map[common.AddressLocation]stagedContractUpdate)
	for _, stagedContract := range stagedContracts {
		stagedContractLocation := stagedContract.DeployLocation

		v.stagedContracts[stagedContractLocation] = stagedContract

		// Add the contract code to the contracts map for pretty printing
		v.contracts[stagedContractLocation] = stagedContract.Code
	}

	// Load system contracts
	v.loadSystemContracts()

	// Parse and check all staged contracts
	errs := v.checkAllStaged()

	typeRequirements := &migrations.LegacyTypeRequirements{}

	// Extract type requirements from the old codes for all staged contracts.
	for _, contract := range v.stagedContracts {
		location := contract.DeployLocation

		// Don't validate contracts with existing errors
		if errs[location] != nil {
			continue
		}

		// Get the account for the contract
		address := flowsdk.Address(location.Address)
		account, err := v.flow.GetAccount(context.Background(), address)
		if err != nil {
			return fmt.Errorf("failed to get account: %w", err)
		}

		// Get the target contract old code
		contractName := location.Name
		oldCode, ok := account.Contracts[contractName]
		if !ok {
			return fmt.Errorf("old contract code not found for contract: %s", contractName)
		}
		v.oldCodes[location] = oldCode

		migrations.ExtractTypeRequirements(
			migrations.AddressContract{
				Location: location,
				Code:     oldCode,
			},
			zerolog.Nop(),
			reporters.ReportNilWriter{},
			typeRequirements,
		)
	}

	// Validate all contract updates
	for _, contract := range v.stagedContracts {
		location := contract.DeployLocation

		// Don't validate contracts with existing errors
		if errs[location] != nil {
			continue
		}

		// Validate the contract update
		checker := v.checkingCache[location].checker
		err := v.validateContractUpdate(contract, checker, typeRequirements)
		if err != nil {
			errs[location] = err
		}
	}

	// Check for any upstream contract update failures
	for _, contract := range v.stagedContracts {
		location := contract.DeployLocation

		err := errs[location]

		// We will override any errors other than those related
		// to missing dependencies, since they are more specific
		// forms of upstream validation errors
		var missingDependenciesErr *missingDependenciesError
		if errors.As(err, &missingDependenciesErr) {
			continue
		}

		// Leave cyclic import errors to the checker
		var cyclicImportErr *sema.CyclicImportsError
		if errors.As(err, &cyclicImportErr) {
			continue
		}

		badDeps := make([]common.Location, 0)
		v.forEachDependency(contract, func(dependency common.Location) {
			if errs[dependency] != nil {
				badDeps = append(badDeps, dependency)
			}
		})

		if len(badDeps) > 0 {
			errs[location] = &upstreamValidationError{
				Location:        location,
				BadDependencies: badDeps,
			}
		}
	}

	// Return a validator error if there are any errors
	if len(errs) > 0 {
		// Map errors to address locations
		errsByAddress := make(map[common.AddressLocation]error)
		for _, contract := range v.stagedContracts {
			err := errs[contract.DeployLocation]
			if err != nil {
				errsByAddress[contract.DeployLocation] = err
			}
		}
		return &stagingValidatorError{errors: errsByAddress}
	}
	return nil
}

<<<<<<< HEAD
func (v *stagingValidatorImpl) checkAllStaged() map[common.Location]error {
	errors := make(map[common.Location]error)
=======
func (v *stagingValidatorImpl) checkAllStaged() map[common.StringLocation]error {
	errs := make(map[common.StringLocation]error)
>>>>>>> 763e01cf
	for _, contract := range v.stagedContracts {
		location := contract.DeployLocation
		_, err := v.checkContract(location)
		if err != nil {
<<<<<<< HEAD
			errors[location] = err
=======
			errs[contract.SourceLocation] = err
>>>>>>> 763e01cf
		}
	}

	// Report any missing dependency errors separately
	// These will override any other errors parsing/checking errors
	// Note: nodes are not visited more than once so cyclic imports are not an issue
	// They will be reported, however, by the checker, if they do exist
	for _, contract := range v.stagedContracts {
		location := contract.DeployLocation

		// Create a set of all dependencies
		missingDependencies := make([]common.AddressLocation, 0)
		v.forEachDependency(contract, func(dependency common.Location) {
			if code := v.contracts[dependency]; code == nil {
				if dependency, ok := dependency.(common.AddressLocation); ok {

					missingDependencies = append(missingDependencies, dependency)
				}
			}
		})

		if len(missingDependencies) > 0 {
<<<<<<< HEAD
			errors[location] = &missingDependenciesError{
=======
			// If an error exists, only overwrite if it is a checking error
			existingErr, ok := errs[contract.SourceLocation]
			if ok {
				var existingCheckingErr *sema.CheckerError
				if !errors.As(existingErr, &existingCheckingErr) {
					continue
				}
			}

			errs[contract.SourceLocation] = &missingDependenciesError{
>>>>>>> 763e01cf
				MissingContracts: missingDependencies,
			}
		}
	}

	return errs
}

func (v *stagingValidatorImpl) validateContractUpdate(
	contract stagedContractUpdate,
	checker *sema.Checker,
	typeRequirements *migrations.LegacyTypeRequirements,
) (err error) {
	// Gracefully recover from panics
	defer func() {
		if r := recover(); r != nil {
			err = fmt.Errorf("panic during contract update validation: %v", r)
		}
	}()

<<<<<<< HEAD
	location := contract.DeployLocation
	contractName := location.Name
=======
	// Get the account for the contract
	address := flowsdk.Address(contract.DeployLocation.Address)

	var account *flowsdk.Account
	err = withRetry(func() error {
		account, err = v.flow.GetAccount(context.Background(), address)
		return err
	})
	if err != nil {
		return fmt.Errorf("failed to get account: %w", err)
	}
>>>>>>> 763e01cf

	// Get the target contract old code
	contractCode, ok := v.oldCodes[location]
	if !ok {
		return fmt.Errorf("old contract code not found for contract: %s", contractName)
	}

	// Parse the old contract code
	oldProgram, err := old_parser.ParseProgram(nil, contractCode, old_parser.Config{})
	if err != nil {
		return fmt.Errorf("failed to parse old contract code: %w", err)
	}

	// Convert the new program checker to an interpreter program
	interpreterProgram := interpreter.ProgramFromChecker(checker)

	// Check if contract code is valid according to Cadence V1 Update Checker
	validator := stdlib.NewCadenceV042ToV1ContractUpdateValidator(
		location,
		contractName,
		&accountContractNamesProviderImpl{
			resolverFunc: func(address common.Address) ([]string, error) {
				names, err := v.resolveAddressContractNames(address)
				if err != nil {
					// NOTE: resolution errors are external errors, not user errors! so we MUST panic
					panic(err)
				}
				return names, nil
			},
		},
		oldProgram,
		interpreterProgram,
		v.elaborations(),
	)

	// Set the user defined type change checker
	chainId, ok := chainIdMap[v.flow.Network().Name]
	if !ok {
		return fmt.Errorf("unsupported network: %s", v.flow.Network().Name)
	}

	validator.WithUserDefinedTypeChangeChecker(
		migrations.NewUserDefinedTypeChangeCheckerFunc(chainId, typeRequirements),
	)

	err = validator.Validate()
	if err != nil {
		return err
	}

	return nil
}

// Check a contract by location
func (v *stagingValidatorImpl) checkContract(
	importedLocation common.Location,
) (checker *sema.Checker, err error) {
	// Try to load cached checker
	if cacheItem, ok := v.checkingCache[importedLocation]; ok {
		return cacheItem.checker, cacheItem.err
	}

	// Cache the checking result
	defer func() {
		var cacheItem *cachedCheckingResult
		if existingCacheItem, ok := v.checkingCache[importedLocation]; ok {
			cacheItem = existingCacheItem
		} else {
			cacheItem = &cachedCheckingResult{}
		}

		cacheItem.checker = checker
		cacheItem.err = err
	}()

	// Resolve the contract code and real location based on whether this is a staged update
	var code []byte

	// If it's an address location, get the staged contract code from the network
	if addressLocation, ok := importedLocation.(common.AddressLocation); ok {
		code, err = v.getStagedContractCode(addressLocation)
		if err != nil {
			// NOTE: fetching errors are external errors, not user errors! so we MUST panic
			panic(err)
		}
	} else {
		// Otherwise, the code is already known
		code = v.contracts[importedLocation]
		if code == nil {
			return nil, fmt.Errorf("contract code not found for location: %s", importedLocation)
		}
	}

	// Gracefully recover from parsing/checking panics.
	// NOTE: this must be done AFTER fetching the staged contract code
	defer func() {
		if r := recover(); r != nil {
			err = fmt.Errorf("contract checking failed: %v", r)
		}
	}()

	// Parse the contract code
	var program *ast.Program
	program, err = parser.ParseProgram(nil, code, parser.Config{})
	if err != nil {
		return nil, err
	}

	// Check the contract code
	checker, err = sema.NewChecker(
		program,
		importedLocation,
		nil,
		&sema.Config{
			AccessCheckMode:    sema.AccessCheckModeStrict,
			AttachmentsEnabled: true,
			BaseValueActivationHandler: func(location common.Location) *sema.VariableActivation {
				// Only checking contracts, so no need to consider script standard library
				return v.env.GetBaseValueActivation(location)
			},
			BaseTypeActivationHandler: func(location common.Location) *sema.VariableActivation {
				// Only checking contracts, so no need to consider script standard library
				return v.env.GetBaseTypeActivation(location)
			},
			LocationHandler:            v.resolveLocation,
			ImportHandler:              v.resolveImport,
			MemberAccountAccessHandler: v.resolveAccountAccess,
		},
	)
	if err != nil {
		return nil, err
	}

	// We must add this checker to the cache before checking to prevent cyclic imports
	v.checkingCache[importedLocation] = &cachedCheckingResult{
		checker: checker,
	}

	err = checker.Check()
	return checker, err
}

func (v *stagingValidatorImpl) getStagedContractCode(
	location common.AddressLocation,
) ([]byte, error) {
	// First check if the code is already known
	// This may be true for system contracts since they are not staged
	// Or any other staged contracts that have been resolved
	if code, ok := v.contracts[location]; ok {
		return code, nil
	}

	var (
		code []byte
		err  error
	)
	err = withRetry(func() error {
		code, err = getStagedContractCode(context.Background(), v.flow, location)
		return err
	})
	if err != nil {
		return nil, err
	}

	v.contracts[location] = code
	return v.contracts[location], nil
}

func (v *stagingValidatorImpl) resolveImport(parentChecker *sema.Checker, importedLocation common.Location, _ ast.Range) (sema.Import, error) {
	// Add this to the dependency graph
	if parentChecker != nil {
		v.addDependency(parentChecker.Location, importedLocation)
	}

	// Check if the imported location is the crypto checker
	if importedLocation == stdlib.CryptoCheckerLocation {
		cryptoChecker := stdlib.CryptoChecker()
		return sema.ElaborationImport{
			Elaboration: cryptoChecker.Elaboration,
		}, nil
	}

	// Check if this contract has already been resolved
	subChecker, err := v.checkContract(importedLocation)
	if err != nil {
		return nil, err
	}

	return sema.ElaborationImport{
		Elaboration: subChecker.Elaboration,
	}, nil
}

// This mostly is a copy of the resolveLocation function from the linter/language server
func (v *stagingValidatorImpl) resolveLocation(
	identifiers []ast.Identifier,
	location common.Location,
) (
	[]sema.ResolvedLocation,
	error,
) {
	addressLocation, isAddress := location.(common.AddressLocation)

	// if the location is not an address location, e.g. an identifier location (`import Crypto`),
	// then return a single resolved location which declares all identifiers.

	if !isAddress {
		return []runtime.ResolvedLocation{
			{
				Location:    location,
				Identifiers: identifiers,
			},
		}, nil
	}

	// if the location is an address,
	// and no specific identifiers where requested in the import statement,
	// then fetch all identifiers at this address

	if len(identifiers) == 0 {
		// if there is no contract name resolver,
		// then return no resolved locations
		contractNames, err := v.resolveAddressContractNames(addressLocation.Address)
		if err != nil {
			return nil, err
		}

		// if there are no contracts deployed,
		// then return no resolved locations

		if len(contractNames) == 0 {
			return nil, nil
		}

		identifiers = make([]ast.Identifier, len(contractNames))

		for i := range identifiers {
			identifiers[i] = runtime.Identifier{
				Identifier: contractNames[i],
			}
		}
	}

	// return one resolved location per identifier.
	// each resolved location is an address contract location

	resolvedLocations := make([]runtime.ResolvedLocation, len(identifiers))
	for i := range resolvedLocations {
		identifier := identifiers[i]

		resolvedLocation := common.AddressLocation{
			Address: addressLocation.Address,
			Name:    identifier.Identifier,
		}

		resolvedLocations[i] = runtime.ResolvedLocation{
			Location:    resolvedLocation,
			Identifiers: []runtime.Identifier{identifier},
		}
	}

	return resolvedLocations, nil
}

func (v *stagingValidatorImpl) resolveAccountAccess(checker *sema.Checker, memberLocation common.Location) bool {
	if checker == nil {
		return false
	}

	var memberAddress common.Address
	if memberAddressLocation, ok := memberLocation.(common.AddressLocation); ok {
		memberAddress = memberAddressLocation.Address
	} else if memberStringLocation, ok := memberLocation.(common.StringLocation); ok {
		found := false
		for _, stagedContract := range v.stagedContracts {
			if stagedContract.SourceLocation == memberStringLocation {
				memberAddress = stagedContract.DeployLocation.Address
				found = true
				break
			}
		}
		if !found {
			return false
		}
	}

	var checkerAddress common.Address
	if checkerAddressLocation, ok := checker.Location.(common.AddressLocation); ok {
		checkerAddress = checkerAddressLocation.Address
	} else if checkerStringLocation, ok := checker.Location.(common.StringLocation); ok {
		found := false
		for _, stagedContract := range v.stagedContracts {
			if stagedContract.SourceLocation == checkerStringLocation {
				checkerAddress = stagedContract.DeployLocation.Address
				found = true
				break
			}
		}
		if !found {
			return false
		}
	}

	return memberAddress == checkerAddress
}

func (v *stagingValidatorImpl) resolveAddressContractNames(address common.Address) ([]string, error) {
	// Check if the contract names are already cached
	if names, ok := v.accountContractNames[address]; ok {
		return names, nil
	}

	cAddr := cadence.BytesToAddress(address.Bytes())

	var (
		value cadence.Value
		err   error
	)
	err = withRetry(func() error {
		value, err = v.flow.ExecuteScript(
			context.Background(),
			flowkit.Script{
				Code: templates.GenerateGetStagedContractNamesForAddressScript(
					MigrationContractStagingAddress(v.flow.Network().Name),
				),
				Args: []cadence.Value{cAddr},
			},
			flowkit.LatestScriptQuery,
		)
		return err
	})
	if err != nil {
		return nil, err
	}

	optValue, ok := value.(cadence.Optional)
	if !ok {
		return nil, fmt.Errorf("invalid script return value type: %T", value)
	}

	arrValue, ok := optValue.Value.(cadence.Array)
	if !ok {
		return nil, fmt.Errorf("invalid script return value type: %T", value)
	}

	// Cache the contract names
	for _, name := range arrValue.Values {
		strName, ok := name.(cadence.String)
		if !ok {
			return nil, fmt.Errorf("invalid array value type: %T", name)
		}
		v.accountContractNames[address] = append(v.accountContractNames[address], string(strName))
	}

	return v.accountContractNames[address], nil
}

func (v *stagingValidatorImpl) loadSystemContracts() {
	chainId, ok := chainIdMap[v.flow.Network().Name]
	if !ok {
		return
	}

	stagedSystemContracts := migrations.SystemContractChanges(chainId, migrations.SystemContractsMigrationOptions{
		StagedContractsMigrationOptions: migrations.StagedContractsMigrationOptions{
			ChainID: chainId,
		},
		Burner: migrations.BurnerContractChangeUpdate,
		EVM:    migrations.EVMContractChangeDeployMinimalAndUpdateFull,
	})
	for _, stagedSystemContract := range stagedSystemContracts {
		location := common.AddressLocation{
			Address: stagedSystemContract.Address,
			Name:    stagedSystemContract.Name,
		}

		v.contracts[location] = stagedSystemContract.Code
		v.accountContractNames[stagedSystemContract.Address] = append(v.accountContractNames[stagedSystemContract.Address], stagedSystemContract.Name)
	}
}

func (v *stagingValidatorImpl) elaborations() map[common.Location]*sema.Elaboration {
	elaborations := make(map[common.Location]*sema.Elaboration)
	for location, cacheItem := range v.checkingCache {
		checker := cacheItem.checker
		if checker == nil {
			continue
		}
		elaborations[location] = checker.Elaboration
	}
	return elaborations
}

func (v *stagingValidatorImpl) addDependency(dependent common.Location, dependency common.Location) {
	// Create the dependent node if it does not exist
	if _, ok := v.graph[dependent]; !ok {
		v.graph[dependent] = make(node)
	}

	// Create the dependency node if it does not exist
	if _, ok := v.graph[dependency]; !ok {
		v.graph[dependency] = make(node)
	}

	// Add the dependency
	v.graph[dependent][dependency] = v.graph[dependency]
}

func (v *stagingValidatorImpl) forEachDependency(
	contract stagedContractUpdate,
	visitor func(dependency common.Location),
) {
	seen := make(map[common.Location]bool)
	var traverse func(location common.Location)
	traverse = func(location common.Location) {
		seen[location] = true

		for dep := range v.graph[location] {
			if !seen[dep] {
				visitor(dep)
				traverse(dep)
			}
		}
	}
	traverse(contract.DeployLocation)
}

// Helper for pretty printing errors
// While it is done by default in checker/parser errors, this has two purposes:
// 1. Add color to the error message
// 2. Use pretty printing on contract update errors which do not do this by default
func (v *stagingValidatorImpl) PrettyPrintError(err error, location common.Location) string {
	var sb strings.Builder
	printErr := pretty.NewErrorPrettyPrinter(&sb, true).
		PrettyPrintError(err, location, v.contracts)
	if printErr != nil {
		return fmt.Sprintf("failed to pretty print error: %v", printErr)
	} else {
		return sb.String()
	}
}

// Stdlib handler used by the Cadence V1 Update Checker to resolve contract names
// When an address import with no identifiers is used, the contract names are resolved
func (a *accountContractNamesProviderImpl) GetAccountContractNames(
	address common.Address,
) ([]string, error) {
	return a.resolverFunc(address)
}

// util to sort address locations
func sortAddressLocations(locations []common.AddressLocation) {
	slices.SortFunc(locations, func(a common.AddressLocation, b common.AddressLocation) int {
		addrCmp := bytes.Compare(a.Address.Bytes(), b.Address.Bytes())
		if addrCmp != 0 {
			return addrCmp
		}
		return strings.Compare(a.Name, b.Name)
	})
}<|MERGE_RESOLUTION|>--- conflicted
+++ resolved
@@ -25,13 +25,9 @@
 	"fmt"
 	"strings"
 
-<<<<<<< HEAD
 	"github.com/rs/zerolog"
-
 	"golang.org/x/exp/slices"
 
-=======
->>>>>>> 763e01cf
 	"github.com/onflow/cadence"
 	"github.com/onflow/cadence/runtime"
 	"github.com/onflow/cadence/runtime/ast"
@@ -42,15 +38,15 @@
 	"github.com/onflow/cadence/runtime/pretty"
 	"github.com/onflow/cadence/runtime/sema"
 	"github.com/onflow/cadence/runtime/stdlib"
-	"github.com/onflow/contract-updater/lib/go/templates"
-	flowsdk "github.com/onflow/flow-go-sdk"
+
 	"github.com/onflow/flow-go/cmd/util/ledger/migrations"
 	"github.com/onflow/flow-go/cmd/util/ledger/reporters"
 	"github.com/onflow/flow-go/model/flow"
+
+	"github.com/onflow/contract-updater/lib/go/templates"
+	"github.com/onflow/flow-cli/internal/util"
+	flowsdk "github.com/onflow/flow-go-sdk"
 	"github.com/onflow/flowkit/v2"
-	"golang.org/x/exp/slices"
-
-	"github.com/onflow/flow-cli/internal/util"
 )
 
 //go:generate mockery --name stagingValidator --inpackage --testonly --case underscore
@@ -226,7 +222,14 @@
 
 		// Get the account for the contract
 		address := flowsdk.Address(location.Address)
-		account, err := v.flow.GetAccount(context.Background(), address)
+
+		var account *flowsdk.Account
+		var err error
+
+		err = withRetry(func() error {
+			account, err = v.flow.GetAccount(context.Background(), address)
+			return err
+		})
 		if err != nil {
 			return fmt.Errorf("failed to get account: %w", err)
 		}
@@ -317,22 +320,13 @@
 	return nil
 }
 
-<<<<<<< HEAD
 func (v *stagingValidatorImpl) checkAllStaged() map[common.Location]error {
-	errors := make(map[common.Location]error)
-=======
-func (v *stagingValidatorImpl) checkAllStaged() map[common.StringLocation]error {
-	errs := make(map[common.StringLocation]error)
->>>>>>> 763e01cf
+	errs := make(map[common.Location]error)
 	for _, contract := range v.stagedContracts {
 		location := contract.DeployLocation
 		_, err := v.checkContract(location)
 		if err != nil {
-<<<<<<< HEAD
-			errors[location] = err
-=======
-			errs[contract.SourceLocation] = err
->>>>>>> 763e01cf
+			errs[location] = err
 		}
 	}
 
@@ -355,11 +349,8 @@
 		})
 
 		if len(missingDependencies) > 0 {
-<<<<<<< HEAD
-			errors[location] = &missingDependenciesError{
-=======
 			// If an error exists, only overwrite if it is a checking error
-			existingErr, ok := errs[contract.SourceLocation]
+			existingErr, ok := errs[location]
 			if ok {
 				var existingCheckingErr *sema.CheckerError
 				if !errors.As(existingErr, &existingCheckingErr) {
@@ -367,8 +358,7 @@
 				}
 			}
 
-			errs[contract.SourceLocation] = &missingDependenciesError{
->>>>>>> 763e01cf
+			errs[location] = &missingDependenciesError{
 				MissingContracts: missingDependencies,
 			}
 		}
@@ -389,22 +379,8 @@
 		}
 	}()
 
-<<<<<<< HEAD
 	location := contract.DeployLocation
 	contractName := location.Name
-=======
-	// Get the account for the contract
-	address := flowsdk.Address(contract.DeployLocation.Address)
-
-	var account *flowsdk.Account
-	err = withRetry(func() error {
-		account, err = v.flow.GetAccount(context.Background(), address)
-		return err
-	})
-	if err != nil {
-		return fmt.Errorf("failed to get account: %w", err)
-	}
->>>>>>> 763e01cf
 
 	// Get the target contract old code
 	contractCode, ok := v.oldCodes[location]
