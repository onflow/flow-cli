/*
 * Flow CLI
 *
 * Copyright 2019 Dapper Labs, Inc.
 *
 * Licensed under the Apache License, Version 2.0 (the "License");
 * you may not use this file except in compliance with the License.
 * You may obtain a copy of the License at
 *
 *   http://www.apache.org/licenses/LICENSE-2.0
 *
 * Unless required by applicable law or agreed to in writing, software
 * distributed under the License is distributed on an "AS IS" BASIS,
 * WITHOUT WARRANTIES OR CONDITIONS OF ANY KIND, either express or implied.
 * See the License for the specific language governing permissions and
 * limitations under the License.
 */

package migrate

import (
	"testing"

	"github.com/onflow/cadence"
	"github.com/onflow/contract-updater/lib/go/templates"
	"github.com/onflow/flowkit/v2"
	"github.com/onflow/flowkit/v2/config"
	"github.com/onflow/flowkit/v2/tests"
	"github.com/stretchr/testify/assert"
	"github.com/stretchr/testify/mock"

	"github.com/onflow/flow-cli/internal/command"
	"github.com/onflow/flow-cli/internal/util"
)

func Test_IsStaged(t *testing.T) {
	srv, state, _ := util.TestMocks(t)

	testContract := tests.ContractSimple

	t.Run("Success", func(t *testing.T) {

		state.Contracts().AddOrUpdate(
			config.Contract{
				Name:     testContract.Name,
				Location: testContract.Filename,
			},
		)

		// Add deployment to state
		state.Deployments().AddOrUpdate(
			config.Deployment{
				Network: "testnet",
				Account: "emulator-account",
				Contracts: []config.ContractDeployment{
					{
						Name: testContract.Name,
					},
				},
			},
		)

		srv.Network.Return(config.Network{
			Name: "testnet",
		}, nil)

<<<<<<< HEAD
=======
		account, err := state.EmulatorServiceAccount()
		assert.NoError(t, err)

>>>>>>> d09e68f0
		srv.ExecuteScript.Run(func(args mock.Arguments) {
			script := args.Get(1).(flowkit.Script)

			assert.Equal(t, templates.GenerateIsStagedScript(MigrationContractStagingAddress("testnet")), script.Code)

			assert.Equal(t, 2, len(script.Args))
			actualContractAddressArg, actualContractNameArg := script.Args[0], script.Args[1]

			contractName, _ := cadence.NewString(testContract.Name)
			contractAddr := cadence.NewAddress(account.Address)
			assert.Equal(t, contractName, actualContractNameArg)
			assert.Equal(t, contractAddr, actualContractAddressArg)
		}).Return(cadence.NewBool(true), nil)

		result, err := isStaged(
			[]string{testContract.Name},
			command.GlobalFlags{
				Network: "testnet",
			},
			util.NoLogger,
			srv.Mock,
			state,
		)
		assert.NoError(t, err)
		// TODO: fix this
		assert.NotNil(t, result)
	})
}<|MERGE_RESOLUTION|>--- conflicted
+++ resolved
@@ -64,12 +64,9 @@
 			Name: "testnet",
 		}, nil)
 
-<<<<<<< HEAD
-=======
 		account, err := state.EmulatorServiceAccount()
 		assert.NoError(t, err)
 
->>>>>>> d09e68f0
 		srv.ExecuteScript.Run(func(args mock.Arguments) {
 			script := args.Get(1).(flowkit.Script)
 
