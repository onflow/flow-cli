--- conflicted
+++ resolved
@@ -55,16 +55,12 @@
 ) (command.Result, error) {
 	contractName := args[0]
 
-<<<<<<< HEAD
 	contract, err := state.Contracts().ByName(contractName)
 	if err != nil {
 		return nil, fmt.Errorf("error getting contract by name: %w", err)
 	}
 
 	addr, err := state.ContractAddress(contract, flow.Network())
-=======
-	addr, err := getAddressByContractName(state, contractName, flow.Network())
->>>>>>> d09e68f0
 	if err != nil {
 		return nil, fmt.Errorf("error getting address by contract name: %w", err)
 	}
