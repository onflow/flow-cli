/*
 * Flow CLI
 *
 * Copyright 2019 Dapper Labs, Inc.
 *
 * Licensed under the Apache License, Version 2.0 (the "License");
 * you may not use this file except in compliance with the License.
 * You may obtain a copy of the License at
 *
 *   http://www.apache.org/licenses/LICENSE-2.0
 *
 * Unless required by applicable law or agreed to in writing, software
 * distributed under the License is distributed on an "AS IS" BASIS,
 * WITHOUT WARRANTIES OR CONDITIONS OF ANY KIND, either express or implied.
 * See the License for the specific language governing permissions and
 * limitations under the License.
 */

package dependencymanager

import (
	"context"
	"crypto/sha256"
	"encoding/hex"
	"fmt"
	"os"
	"path/filepath"

	"github.com/psiemens/sconfig"

	"github.com/onflow/flow-cli/internal/prompt"
	"github.com/onflow/flow-cli/internal/util"

	"github.com/spf13/cobra"

	"github.com/onflow/flow-go/fvm/systemcontracts"
	flowGo "github.com/onflow/flow-go/model/flow"

	"github.com/onflow/flowkit/gateway"

	"github.com/onflow/flowkit/project"

	flowsdk "github.com/onflow/flow-go-sdk"

	"github.com/onflow/flowkit/config"

	"github.com/onflow/flowkit"
	"github.com/onflow/flowkit/output"
)

type categorizedLogs struct {
	fileSystemActions []string
	stateUpdates      []string
	issues            []string
}

func (cl *categorizedLogs) LogAll(logger output.Logger) {
	logger.Info(util.MessageWithEmojiPrefix("📝", "Dependency Manager Actions Summary"))
	logger.Info("") // Add a line break after the section

	if len(cl.fileSystemActions) > 0 {
		logger.Info(util.MessageWithEmojiPrefix("🗃️", "File System Actions:"))
		for _, msg := range cl.fileSystemActions {
			logger.Info(msg)
		}
		logger.Info("") // Add a line break after the section
	}

	if len(cl.stateUpdates) > 0 {
		logger.Info(util.MessageWithEmojiPrefix("💾", "State Updates:"))
		for _, msg := range cl.stateUpdates {
			logger.Info(msg)
		}
		logger.Info("") // Add a line break after the section
	}

	if len(cl.issues) > 0 {
		logger.Info(util.MessageWithEmojiPrefix("⚠️", "Issues:"))
		for _, msg := range cl.issues {
			logger.Info(msg)
		}
		logger.Info("")
	}

	if len(cl.fileSystemActions) == 0 && len(cl.stateUpdates) == 0 {
		logger.Info(util.MessageWithEmojiPrefix("👍", "Zero changes were made. Everything looks good."))
	}
}

type Flags struct {
	skipDeployments bool `default:"false" flag:"skip-deployments" info:"Skip adding the dependency to deployments"`
	skipAlias       bool `default:"false" flag:"skip-alias" info:"Skip prompting for an alias"`
}

func (f *Flags) AddToCommand(cmd *cobra.Command) {
	err := sconfig.New(f).
		FromEnvironment(util.EnvPrefix).
		BindFlags(cmd.Flags()).
		Parse()

	if err != nil {
		panic(err)
	}
}

type DependencyInstaller struct {
<<<<<<< HEAD
	Gateways        map[string]gateway.Gateway
	Logger          output.Logger
	State           *flowkit.State
	SaveState       bool
	TargetDir       string
	SkipDeployments bool
	SkipAlias       bool
	logs            categorizedLogs
=======
	Gateways              map[string]gateway.Gateway
	Logger                output.Logger
	State                 *flowkit.State
	SkipDeployments       bool
	SkipAlias             bool
	logs                  categorizedLogs
	initialContractsState config.Contracts
	dependencies          map[string]config.Dependency
>>>>>>> 9d337237
}

// NewDependencyInstaller creates a new instance of DependencyInstaller
func NewDependencyInstaller(logger output.Logger, state *flowkit.State, saveState bool, targetDir string, flags Flags) (*DependencyInstaller, error) {
	emulatorGateway, err := gateway.NewGrpcGateway(config.EmulatorNetwork)
	if err != nil {
		return nil, fmt.Errorf("error creating emulator gateway: %v", err)
	}

	testnetGateway, err := gateway.NewGrpcGateway(config.TestnetNetwork)
	if err != nil {
		return nil, fmt.Errorf("error creating testnet gateway: %v", err)
	}

	mainnetGateway, err := gateway.NewGrpcGateway(config.MainnetNetwork)
	if err != nil {
		return nil, fmt.Errorf("error creating mainnet gateway: %v", err)
	}

	gateways := map[string]gateway.Gateway{
		config.EmulatorNetwork.Name: emulatorGateway,
		config.TestnetNetwork.Name:  testnetGateway,
		config.MainnetNetwork.Name:  mainnetGateway,
	}

	return &DependencyInstaller{
<<<<<<< HEAD
		Gateways:        gateways,
		Logger:          logger,
		State:           state,
		SaveState:       saveState,
		TargetDir:       targetDir,
		SkipDeployments: flags.skipDeployments,
		SkipAlias:       flags.skipAlias,
=======
		Gateways:              gateways,
		Logger:                logger,
		State:                 state,
		SkipDeployments:       flags.skipDeployments,
		SkipAlias:             flags.skipAlias,
		initialContractsState: *state.Contracts(), // Copy at this point in time
		dependencies:          make(map[string]config.Dependency),
>>>>>>> 9d337237
	}, nil
}

// saveState checks the SaveState flag and saves the state if set to true.
func (di *DependencyInstaller) saveState() error {
	if di.SaveState {
		statePath := filepath.Join(di.TargetDir, "flow.json")
		if err := di.State.Save(statePath); err != nil {
			return fmt.Errorf("error saving state: %w", err)
		}
	}
	return nil
}

// Install processes all the dependencies in the state and installs them and any dependencies they have
func (di *DependencyInstaller) Install() error {
	for _, dependency := range *di.State.Dependencies() {
		if err := di.processDependency(dependency); err != nil {
			di.Logger.Error(fmt.Sprintf("Error processing dependency: %v", err))
			return err
		}
	}

<<<<<<< HEAD
	if err := di.saveState(); err != nil {
		return err
=======
	di.checkForConflictingContracts()

	err := di.State.SaveDefault()
	if err != nil {
		return fmt.Errorf("error saving state: %w", err)
>>>>>>> 9d337237
	}

	di.logs.LogAll(di.Logger)

	return nil
}

// AddBySourceString processes a single dependency and installs it and any dependencies it has, as well as adding it to the state
func (di *DependencyInstaller) AddBySourceString(depSource, customName string) error {
	depNetwork, depAddress, depContractName, err := config.ParseSourceString(depSource)
	if err != nil {
		return fmt.Errorf("error parsing source: %w", err)
	}

	name := depContractName

	if customName != "" {
		name = customName
	}

	dep := config.Dependency{
		Name: name,
		Source: config.Source{
			NetworkName:  depNetwork,
			Address:      flowsdk.HexToAddress(depAddress),
			ContractName: depContractName,
		},
	}

	if err := di.processDependency(dep); err != nil {
		return fmt.Errorf("error processing dependency: %w", err)
	}

<<<<<<< HEAD
	if err := di.saveState(); err != nil {
		return err
	}

	di.logs.LogAll(di.Logger)

	return nil
}

// Add processes a single dependency and installs it and any dependencies it has, as well as adding it to the state
func (di *DependencyInstaller) Add(dep config.Dependency) error {
	if err := di.processDependency(dep); err != nil {
		return fmt.Errorf("error processing dependency: %w", err)
	}

	if err := di.saveState(); err != nil {
		return err
	}

	di.logs.LogAll(di.Logger)

	return nil
}

// AddMany processes multiple dependencies and installs them as well as adding them to the state
func (di *DependencyInstaller) AddMany(dependencies []config.Dependency) error {
	for _, dep := range dependencies {
		if err := di.processDependency(dep); err != nil {
			return fmt.Errorf("error processing dependency: %w", err)
		}
	}

	if err := di.saveState(); err != nil {
		return err
=======
	di.checkForConflictingContracts()

	err = di.State.SaveDefault()
	if err != nil {
		return fmt.Errorf("error saving state: %w", err)
>>>>>>> 9d337237
	}

	di.logs.LogAll(di.Logger)

	return nil
}

func (di *DependencyInstaller) addDependency(dep config.Dependency) error {
	if _, exists := di.dependencies[dep.Source.Address.String()]; exists {
		return nil
	}

	di.dependencies[dep.Source.Address.String()] = dep

	return nil

}

// checkForConflictingContracts checks if any of the dependencies conflict with contracts already in the state
func (di *DependencyInstaller) checkForConflictingContracts() {
	for _, dependency := range di.dependencies {
		_, err := di.initialContractsState.ByName(dependency.Name)
		if err != nil {
			if !isCoreContract(dependency.Name) {
				msg := util.MessageWithEmojiPrefix("❌", fmt.Sprintf("Contract named %s already exists in flow.json", dependency.Name))
				di.logs.issues = append(di.logs.issues, msg)
			}
		}
	}
}

func (di *DependencyInstaller) processDependency(dependency config.Dependency) error {
	depAddress := flowsdk.HexToAddress(dependency.Source.Address.String())
	return di.fetchDependencies(dependency.Source.NetworkName, depAddress, dependency.Name, dependency.Source.ContractName)
}

func (di *DependencyInstaller) fetchDependencies(networkName string, address flowsdk.Address, assignedName, contractName string) error {
	err := di.addDependency(config.Dependency{
		Name: assignedName,
		Source: config.Source{
			NetworkName:  networkName,
			Address:      address,
			ContractName: contractName,
		},
	})
	if err != nil {
		return fmt.Errorf("error adding dependency: %w", err)
	}

	ctx := context.Background()
	account, err := di.Gateways[networkName].GetAccount(ctx, address)
	if err != nil {
		return fmt.Errorf("failed to get account: %w", err)
	}
	if account == nil {
		return fmt.Errorf("account is nil for address: %s", address)
	}

	if account.Contracts == nil {
		return fmt.Errorf("contracts are nil for account: %s", address)
	}

	found := false

	for _, contract := range account.Contracts {
		program, err := project.NewProgram(contract, nil, "")
		if err != nil {
			return fmt.Errorf("failed to parse program: %w", err)
		}

		parsedContractName, err := program.Name()
		if err != nil {
			return fmt.Errorf("failed to parse contract name: %w", err)
		}

		if parsedContractName == contractName {
			found = true

			if err := di.handleFoundContract(networkName, address.String(), assignedName, parsedContractName, program); err != nil {
				return fmt.Errorf("failed to handle found contract: %w", err)
			}

			if program.HasAddressImports() {
				imports := program.AddressImportDeclarations()
				for _, imp := range imports {
					contractName := imp.Identifiers[0].String()
					err := di.fetchDependencies(networkName, flowsdk.HexToAddress(imp.Location.String()), contractName, contractName)
					if err != nil {
						return err
					}
				}
			}
		}
	}

	if !found {
		errMsg := fmt.Sprintf("contract %s not found for account %s on network %s", contractName, address, networkName)
		di.Logger.Error(errMsg)
	}

	return nil
}

func (di *DependencyInstaller) contractFileExists(address, contractName string) bool {
	fileName := fmt.Sprintf("%s.cdc", contractName)
	path := filepath.Join("imports", address, fileName)

	_, err := di.State.ReaderWriter().Stat(path)

	return err == nil
}

func (di *DependencyInstaller) createContractFile(address, contractName, data string) error {
	fileName := fmt.Sprintf("%s.cdc", contractName)
	path := filepath.Join(di.TargetDir, "imports", address, fileName)
	dir := filepath.Dir(path)

	if err := di.State.ReaderWriter().MkdirAll(dir, 0755); err != nil {
		return fmt.Errorf("error creating directories: %w", err)
	}

	if err := di.State.ReaderWriter().WriteFile(path, []byte(data), 0644); err != nil {
		return fmt.Errorf("error writing file: %w", err)
	}

	return nil
}

func (di *DependencyInstaller) handleFileSystem(contractAddr, contractName, contractData, networkName string) error {
	if !di.contractFileExists(contractAddr, contractName) {
		if err := di.createContractFile(contractAddr, contractName, contractData); err != nil {
			return fmt.Errorf("failed to create contract file: %w", err)
		}

		msg := util.MessageWithEmojiPrefix("✅️", fmt.Sprintf("Contract %s from %s on %s installed", contractName, contractAddr, networkName))
		di.logs.fileSystemActions = append(di.logs.fileSystemActions, msg)
	}

	return nil
}

func isCoreContract(contractName string) bool {
	sc := systemcontracts.SystemContractsForChain(flowGo.Emulator)

	for _, coreContract := range sc.All() {
		if coreContract.Name == contractName {
			return true
		}
	}
	return false
}

func (di *DependencyInstaller) handleFoundContract(networkName, contractAddr, assignedName, contractName string, program *project.Program) error {
	hash := sha256.New()
	hash.Write(program.CodeWithUnprocessedImports())
	originalContractDataHash := hex.EncodeToString(hash.Sum(nil))

	program.ConvertAddressImports()
	contractData := string(program.CodeWithUnprocessedImports())

	dependency := di.State.Dependencies().ByName(assignedName)

	// If a dependency by this name already exists and its remote source network or address does not match, then give option to stop or continue
	if dependency != nil && (dependency.Source.NetworkName != networkName || dependency.Source.Address.String() != contractAddr) {
		di.Logger.Info(fmt.Sprintf("%s A dependency named %s already exists with a different remote source. Please fix the conflict and retry.", util.PrintEmoji("🚫"), assignedName))
		os.Exit(0)
		return nil
	}

	// Check if remote source version is different from local version
	// If it is, ask if they want to update
	// If no hash, ignore
	if dependency != nil && dependency.Hash != "" && dependency.Hash != originalContractDataHash {
		msg := fmt.Sprintf("The latest version of %s is different from the one you have locally. Do you want to update it?", contractName)
		if !prompt.GenericBoolPrompt(msg) {
			return nil
		}
	}

	// Needs to happen before handleFileSystem
	if !di.contractFileExists(contractAddr, contractName) {
		err := di.handleAdditionalDependencyTasks(networkName, contractName)
		if err != nil {
			di.Logger.Error(fmt.Sprintf("Error handling additional dependency tasks: %v", err))
			return err
		}
	}

	err := di.handleFileSystem(contractAddr, contractName, contractData, networkName)
	if err != nil {
		return fmt.Errorf("error handling file system: %w", err)
	}

	err = di.updateDependencyState(networkName, contractAddr, assignedName, contractName, originalContractDataHash)
	if err != nil {
		di.Logger.Error(fmt.Sprintf("Error updating state: %v", err))
		return err
	}

	return nil
}

func (di *DependencyInstaller) handleAdditionalDependencyTasks(networkName, contractName string) error {
	// If the contract is not a core contract and the user does not want to skip deployments, then prompt for a deployment
	if !di.SkipDeployments && !isCoreContract(contractName) {
		err := di.updateDependencyDeployment(contractName)
		if err != nil {
			di.Logger.Error(fmt.Sprintf("Error updating deployment: %v", err))
			return err
		}

		msg := util.MessageWithEmojiPrefix("✅", fmt.Sprintf("%s added to emulator deployments", contractName))
		di.logs.stateUpdates = append(di.logs.stateUpdates, msg)
	}

	// If the contract is not a core contract and the user does not want to skip aliasing, then prompt for an alias
	if !di.SkipAlias && !isCoreContract(contractName) {
		err := di.updateDependencyAlias(contractName, networkName)
		if err != nil {
			di.Logger.Error(fmt.Sprintf("Error updating alias: %v", err))
			return err
		}

		msg := util.MessageWithEmojiPrefix("✅", fmt.Sprintf("Alias added for %s on %s", contractName, networkName))
		di.logs.stateUpdates = append(di.logs.stateUpdates, msg)
	}

	return nil
}

func (di *DependencyInstaller) updateDependencyDeployment(contractName string) error {
	// Add to deployments
	// If a deployment already exists for that account, contract, and network, then ignore
	raw := prompt.AddContractToDeploymentPrompt("emulator", *di.State.Accounts(), contractName)

	if raw != nil {
		deployment := di.State.Deployments().ByAccountAndNetwork(raw.Account, raw.Network)
		if deployment == nil {
			di.State.Deployments().AddOrUpdate(config.Deployment{
				Network: raw.Network,
				Account: raw.Account,
			})
			deployment = di.State.Deployments().ByAccountAndNetwork(raw.Account, raw.Network)
		}

		for _, c := range raw.Contracts {
			deployment.AddContract(config.ContractDeployment{Name: c})
		}
	}

	return nil
}

func (di *DependencyInstaller) updateDependencyAlias(contractName, aliasNetwork string) error {
	var missingNetwork string

	if aliasNetwork == config.TestnetNetwork.Name {
		missingNetwork = config.MainnetNetwork.Name
	} else {
		missingNetwork = config.TestnetNetwork.Name
	}

	label := fmt.Sprintf("Enter an alias address for %s on %s if you have one, otherwise leave blank", contractName, missingNetwork)
	raw := prompt.AddressPromptOrEmpty(label, "Invalid alias address")

	if raw != "" {
		contract, err := di.State.Contracts().ByName(contractName)
		if err != nil {
			return err
		}

		contract.Aliases.Add(missingNetwork, flowsdk.HexToAddress(raw))
	}

	return nil
}

func (di *DependencyInstaller) updateDependencyState(networkName, contractAddress, assignedName, contractName, contractHash string) error {
	dep := config.Dependency{
		Name: assignedName,
		Source: config.Source{
			NetworkName:  networkName,
			Address:      flowsdk.HexToAddress(contractAddress),
			ContractName: contractName,
		},
		Hash: contractHash,
	}

	isNewDep := di.State.Dependencies().ByName(dep.Name) == nil

	di.State.Dependencies().AddOrUpdate(dep)
	di.State.Contracts().AddDependencyAsContract(dep, networkName)

	if isNewDep {
		msg := util.MessageWithEmojiPrefix("✅", fmt.Sprintf("%s added to flow.json", dep.Name))
		di.logs.stateUpdates = append(di.logs.stateUpdates, msg)
	}

	return nil
}<|MERGE_RESOLUTION|>--- conflicted
+++ resolved
@@ -104,25 +104,16 @@
 }
 
 type DependencyInstaller struct {
-<<<<<<< HEAD
-	Gateways        map[string]gateway.Gateway
-	Logger          output.Logger
-	State           *flowkit.State
-	SaveState       bool
-	TargetDir       string
-	SkipDeployments bool
-	SkipAlias       bool
-	logs            categorizedLogs
-=======
 	Gateways              map[string]gateway.Gateway
 	Logger                output.Logger
 	State                 *flowkit.State
+	SaveState       bool
+	TargetDir       string
 	SkipDeployments       bool
 	SkipAlias             bool
 	logs                  categorizedLogs
 	initialContractsState config.Contracts
 	dependencies          map[string]config.Dependency
->>>>>>> 9d337237
 }
 
 // NewDependencyInstaller creates a new instance of DependencyInstaller
@@ -149,23 +140,15 @@
 	}
 
 	return &DependencyInstaller{
-<<<<<<< HEAD
-		Gateways:        gateways,
-		Logger:          logger,
-		State:           state,
-		SaveState:       saveState,
-		TargetDir:       targetDir,
-		SkipDeployments: flags.skipDeployments,
-		SkipAlias:       flags.skipAlias,
-=======
 		Gateways:              gateways,
 		Logger:                logger,
 		State:                 state,
+		SaveState:       saveState,
+		TargetDir:       targetDir,
 		SkipDeployments:       flags.skipDeployments,
 		SkipAlias:             flags.skipAlias,
 		initialContractsState: *state.Contracts(), // Copy at this point in time
 		dependencies:          make(map[string]config.Dependency),
->>>>>>> 9d337237
 	}, nil
 }
 
@@ -189,16 +172,10 @@
 		}
 	}
 
-<<<<<<< HEAD
+	di.checkForConflictingContracts()
+
 	if err := di.saveState(); err != nil {
-		return err
-=======
-	di.checkForConflictingContracts()
-
-	err := di.State.SaveDefault()
-	if err != nil {
 		return fmt.Errorf("error saving state: %w", err)
->>>>>>> 9d337237
 	}
 
 	di.logs.LogAll(di.Logger)
@@ -232,7 +209,8 @@
 		return fmt.Errorf("error processing dependency: %w", err)
 	}
 
-<<<<<<< HEAD
+	di.checkForConflictingContracts()
+
 	if err := di.saveState(); err != nil {
 		return err
 	}
@@ -267,13 +245,6 @@
 
 	if err := di.saveState(); err != nil {
 		return err
-=======
-	di.checkForConflictingContracts()
-
-	err = di.State.SaveDefault()
-	if err != nil {
-		return fmt.Errorf("error saving state: %w", err)
->>>>>>> 9d337237
 	}
 
 	di.logs.LogAll(di.Logger)
