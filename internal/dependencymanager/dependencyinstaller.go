--- conflicted
+++ resolved
@@ -27,14 +27,6 @@
 	"path/filepath"
 
 	"github.com/psiemens/sconfig"
-<<<<<<< HEAD
-=======
-
-	"github.com/spf13/cobra"
-
-	"github.com/onflow/flow-go/fvm/systemcontracts"
-	flowGo "github.com/onflow/flow-go/model/flow"
->>>>>>> b2b91c71
 
 	"github.com/onflow/flow-cli/internal/prompt"
 	"github.com/onflow/flow-cli/internal/util"
@@ -91,11 +83,7 @@
 	skipAlias       bool `default:"false" flag:"skip-alias" info:"Skip prompting for an alias"`
 }
 
-<<<<<<< HEAD
 func (f *Flags) AddToCommand(cmd *cobra.Command) {
-=======
-func (f *dependencyManagerFlagsCollection) AddToCommand(cmd *cobra.Command) {
->>>>>>> b2b91c71
 	err := sconfig.New(f).
 		FromEnvironment(util.EnvPrefix).
 		BindFlags(cmd.Flags()).
