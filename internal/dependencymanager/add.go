--- conflicted
+++ resolved
@@ -30,17 +30,12 @@
 )
 
 type addFlagsCollection struct {
-<<<<<<< HEAD
-	DependencyManagerFlagsCollection
-	name string `default:"" flag:"name" info:"Name of the dependency"`
-=======
-	*dependencyManagerFlagsCollection
+	*Flags
 	name string
->>>>>>> a42acabb
 }
 
 var addFlags = addFlagsCollection{
-	dependencyManagerFlagsCollection: &dependencyManagerFlagsCollection{},
+	Flags: &Flags{},
 }
 
 var addCommand = &command.Command{
@@ -55,7 +50,7 @@
 
 func init() {
 	// Add common flags.
-	addFlags.dependencyManagerFlagsCollection.AddToCommand(addCommand.Cmd)
+	addFlags.Flags.AddToCommand(addCommand.Cmd)
 	// Add command-specific flags.
 	addCommand.Cmd.Flags().StringVar(&addFlags.name, "name", "", "Name of the dependency")
 }
@@ -71,11 +66,7 @@
 
 	dep := args[0]
 
-<<<<<<< HEAD
-	installer, err := NewDependencyInstaller(logger, state, true, "", addFlags.DependencyManagerFlagsCollection)
-=======
-	installer, err := NewDependencyInstaller(logger, state, *addFlags.dependencyManagerFlagsCollection)
->>>>>>> a42acabb
+	installer, err := NewDependencyInstaller(logger, state, true, "", *addFlags.Flags)
 	if err != nil {
 		logger.Error(fmt.Sprintf("Error: %v", err))
 		return nil, err
