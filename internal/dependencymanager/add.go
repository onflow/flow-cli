--- conflicted
+++ resolved
@@ -30,13 +30,8 @@
 )
 
 type addFlagsCollection struct {
-<<<<<<< HEAD
 	DependencyManagerFlagsCollection
 	name string `default:"" flag:"name" info:"Name of the dependency"`
-=======
-	*dependencyManagerFlagsCollection
-	name string
->>>>>>> a42acabb
 }
 
 var addFlags = addFlagsCollection{
@@ -71,11 +66,7 @@
 
 	dep := args[0]
 
-<<<<<<< HEAD
 	installer, err := NewDependencyInstaller(logger, state, true, "", addFlags.DependencyManagerFlagsCollection)
-=======
-	installer, err := NewDependencyInstaller(logger, state, *addFlags.dependencyManagerFlagsCollection)
->>>>>>> a42acabb
 	if err != nil {
 		logger.Error(fmt.Sprintf("Error: %v", err))
 		return nil, err
