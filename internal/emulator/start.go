--- conflicted
+++ resolved
@@ -47,13 +47,6 @@
 	crypto.SignatureAlgorithm,
 	crypto.HashAlgorithm,
 ) {
-<<<<<<< HEAD
-	proj, err := project.Load(util.ConfigPath)
-	if err != nil {
-		if strings.Contains(err.Error(), "project config file does not exist") {
-			util.Exitf(1, "🙏 Configuration is missing, initialize it with: 'flow init' and then rerun this command.")
-		} else {
-=======
 	var proj *project.Project
 	var err error
 
@@ -68,7 +61,6 @@
 
 		proj, err = project.Init(sigAlgo, hashAlgo)
 		if err != nil {
->>>>>>> cbafe3c1
 			util.Exitf(1, err.Error())
 		} else {
 			err = proj.Save(project.DefaultConfigPath)
