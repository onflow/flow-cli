/*
 * Flow CLI
 *
 * Copyright 2019-2021 Dapper Labs, Inc.
 *
 * Licensed under the Apache License, Version 2.0 (the "License");
 * you may not use this file except in compliance with the License.
 * You may obtain a copy of the License at
 *
 *   http://www.apache.org/licenses/LICENSE-2.0
 *
 * Unless required by applicable law or agreed to in writing, software
 * distributed under the License is distributed on an "AS IS" BASIS,
 * WITHOUT WARRANTIES OR CONDITIONS OF ANY KIND, either express or implied.
 * See the License for the specific language governing permissions and
 * limitations under the License.
 */

package accounts

import (
	"fmt"

	"github.com/onflow/flow-go-sdk"

	"github.com/spf13/cobra"

	"github.com/onflow/flow-cli/internal/command"
	"github.com/onflow/flow-cli/pkg/flowkit"
	"github.com/onflow/flow-cli/pkg/flowkit/services"
)

type flagsGet struct {
	Contracts bool     `default:"false" flag:"contracts" info:"⚠️  Deprecated: use include flag instead"`
	Code      bool     `default:"false" flag:"code" info:"⚠️  Deprecated: use contracts flag instead"`
	Include   []string `default:"" flag:"include" info:"Fields to include in the output"`
}

var getFlags = flagsGet{}

var GetCommand = &command.Command{
	Cmd: &cobra.Command{
		Use:     "get <address>",
		Short:   "Gets an account by address",
		Example: "flow accounts get f8d6e0586b0a20c7",
		Args:    cobra.ExactArgs(1),
	},
	Flags: &getFlags,
	Run:   get,
}

func get(
	args []string,
	_ flowkit.ReaderWriter,
	_ command.GlobalFlags,
	services *services.Services,
) (command.Result, error) {
	if getFlags.Code {
		fmt.Println("⚠️  DEPRECATION WARNING: use contracts flag instead")
	}

	if getFlags.Contracts {
		fmt.Println("⚠️  DEPRECATION WARNING: use include contracts flag instead")
	}

<<<<<<< HEAD
		account, err := services.Accounts.Get(address)
		if err != nil {
			return nil, err
		}
=======
	address := flow.HexToAddress(args[0])
>>>>>>> 675475b5

	account, err := services.Accounts.Get(address) // address
	if err != nil {
		return nil, err
	}

	return &AccountResult{
		Account:  account,
		showCode: getFlags.Contracts || getFlags.Code,
		include:  getFlags.Include,
	}, nil
}<|MERGE_RESOLUTION|>--- conflicted
+++ resolved
@@ -63,16 +63,9 @@
 		fmt.Println("⚠️  DEPRECATION WARNING: use include contracts flag instead")
 	}
 
-<<<<<<< HEAD
-		account, err := services.Accounts.Get(address)
-		if err != nil {
-			return nil, err
-		}
-=======
 	address := flow.HexToAddress(args[0])
->>>>>>> 675475b5
 
-	account, err := services.Accounts.Get(address) // address
+	account, err := services.Accounts.Get(address)
 	if err != nil {
 		return nil, err
 	}
