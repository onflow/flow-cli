--- conflicted
+++ resolved
@@ -30,8 +30,6 @@
 	"strings"
 	"time"
 
-	"github.com/onflow/flow-cli/internal/prompt"
-
 	flowsdk "github.com/onflow/flow-go-sdk"
 	"github.com/onflow/flow-go-sdk/crypto"
 	"google.golang.org/grpc/codes"
@@ -52,13 +50,8 @@
 // and it then uses account creation APIs to automatically create the account on the network as well as save it.
 func createInteractive(state *flowkit.State) (*accountResult, error) {
 	log := output.NewStdoutLogger(output.InfoLog)
-<<<<<<< HEAD
-	name := prompt.AccountNamePrompt(state.Accounts().Names())
-	networkName, selectedNetwork := prompt.CreateAccountNetworkPrompt()
-=======
 	name := util.AccountNamePrompt(state.Accounts().Names())
 	networkName, selectedNetwork := util.CreateAccountNetworkPrompt()
->>>>>>> 1c07fdbc
 	privateFile := accounts.PrivateKeyFile(name, "")
 
 	// create new gateway based on chosen network
