--- conflicted
+++ resolved
@@ -31,163 +31,6 @@
 	"github.com/onflow/flow-cli/internal/util"
 )
 
-<<<<<<< HEAD
-func Test_GetTestnetAccounts(t *testing.T) {
-	t.Run("Returns testnet accounts only", func(t *testing.T) {
-		_, state, _ := util.TestMocks(t)
-
-		// Create a testnet-valid address (testnet addresses start with specific ranges)
-		testnetAddr := flow.HexToAddress("8efde57e98c557fa") // This is a valid testnet address
-
-		testnetAccount := &accounts.Account{
-			Name:    "testnet-account",
-			Address: testnetAddr,
-			Key:     accounts.NewHexKeyFromPrivateKey(0, crypto.SHA3_256, generateTestPrivateKey()),
-		}
-
-		state.Accounts().AddOrUpdate(testnetAccount)
-
-		result := getTestnetAccounts(state)
-
-		// Should return both the testnet account and potentially the emulator account if it's testnet-valid
-		// Let's just check that our testnet account is included
-		found := false
-		for _, acc := range result {
-			if acc.Name == "testnet-account" {
-				found = true
-				assert.True(t, acc.Address.IsValid(flow.Testnet))
-				break
-			}
-		}
-		assert.True(t, found, "testnet-account should be found in results")
-	})
-
-	t.Run("Returns empty when no testnet accounts", func(t *testing.T) {
-		_, state, _ := util.TestMocks(t)
-
-		// Remove the default emulator account if it exists and add a non-testnet account
-		_ = state.Accounts().Remove("emulator-account")
-
-		// Add an account that is definitely not testnet-valid
-		mainnetAddr := flow.HexToAddress("01cf0e2f2f715450")
-		mainnetAccount := &accounts.Account{
-			Name:    "mainnet-account",
-			Address: mainnetAddr,
-			Key:     accounts.NewHexKeyFromPrivateKey(0, crypto.SHA3_256, generateTestPrivateKey()),
-		}
-
-		state.Accounts().AddOrUpdate(mainnetAccount)
-
-		result := getTestnetAccounts(state)
-
-		for _, acc := range result {
-			assert.False(t, acc.Address.IsValid(flow.Testnet), "No accounts should be testnet-valid")
-		}
-	})
-
-	t.Run("Returns multiple testnet accounts", func(t *testing.T) {
-		_, state, _ := util.TestMocks(t)
-
-		// Add a known testnet account (from our flow.json example)
-		testnetAddr1 := flow.HexToAddress("8efde57e98c557fa")
-
-		account1 := &accounts.Account{
-			Name:    "testnet-account-1",
-			Address: testnetAddr1,
-			Key:     accounts.NewHexKeyFromPrivateKey(0, crypto.SHA3_256, generateTestPrivateKey()),
-		}
-
-		state.Accounts().AddOrUpdate(account1)
-
-		result := getTestnetAccounts(state)
-
-		testnetCount := 0
-		for _, acc := range result {
-			if acc.Name == "testnet-account-1" {
-				assert.True(t, acc.Address.IsValid(flow.Testnet))
-				testnetCount++
-			}
-		}
-		assert.GreaterOrEqual(t, testnetCount, 1, "Should find at least our testnet account")
-	})
-}
-
-func Test_ResolveTestnetAccount(t *testing.T) {
-	t.Run("Resolves valid hex address", func(t *testing.T) {
-		_, state, _ := util.TestMocks(t)
-
-		address, err := resolveTestnetAccount("8efde57e98c557fa", state)
-
-		require.NoError(t, err)
-		assert.Equal(t, "8efde57e98c557fa", address.String())
-	})
-
-	t.Run("Resolves address with 0x prefix", func(t *testing.T) {
-		_, state, _ := util.TestMocks(t)
-
-		address, err := resolveTestnetAccount("0x8efde57e98c557fa", state)
-
-		require.NoError(t, err)
-		assert.Equal(t, "8efde57e98c557fa", address.String())
-	})
-
-	t.Run("Resolves account name", func(t *testing.T) {
-		_, state, _ := util.TestMocks(t)
-
-		// Add a testnet account to state
-		testnetAddr := flow.HexToAddress("8efde57e98c557fa")
-		testnetAccount := &accounts.Account{
-			Name:    "my-testnet-account",
-			Address: testnetAddr,
-			Key:     accounts.NewHexKeyFromPrivateKey(0, crypto.SHA3_256, generateTestPrivateKey()),
-		}
-		state.Accounts().AddOrUpdate(testnetAccount)
-
-		address, err := resolveTestnetAccount("my-testnet-account", state)
-
-		require.NoError(t, err)
-		assert.Equal(t, testnetAddr, address)
-	})
-
-	t.Run("Fails with invalid account name", func(t *testing.T) {
-		_, state, _ := util.TestMocks(t)
-
-		address, err := resolveTestnetAccount("non-existent-account", state)
-
-		assert.Equal(t, flow.EmptyAddress, address)
-		assert.Error(t, err)
-	})
-
-	t.Run("Fails with invalid hex string", func(t *testing.T) {
-		_, state, _ := util.TestMocks(t)
-
-		address, err := resolveTestnetAccount("invalid-hex-123", state)
-
-		assert.Equal(t, flow.EmptyAddress, address)
-		assert.Error(t, err)
-	})
-
-	t.Run("Fails when account name resolves to non-testnet address", func(t *testing.T) {
-		_, state, _ := util.TestMocks(t)
-
-		// Add an emulator account (not testnet-valid)
-		emulatorAddr := flow.HexToAddress("f8d6e0586b0a20c7")
-		emulatorAccount := &accounts.Account{
-			Name:    "emulator-account",
-			Address: emulatorAddr,
-			Key:     accounts.NewHexKeyFromPrivateKey(0, crypto.SHA3_256, generateTestPrivateKey()),
-		}
-		state.Accounts().AddOrUpdate(emulatorAccount)
-
-		address, err := resolveTestnetAccount("emulator-account", state)
-
-		assert.Equal(t, flow.EmptyAddress, address)
-		assert.Error(t, err)
-	})
-}
-
-=======
->>>>>>> 1fc6b8bd
 func Test_Fund(t *testing.T) {
 	srv, state, _ := util.TestMocks(t)
 
