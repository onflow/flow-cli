/*
 * Flow CLI
 *
 * Copyright Flow Foundation
 *
 * Licensed under the Apache License, Version 2.0 (the "License");
 * you may not use this file except in compliance with the License.
 * You may obtain a copy of the License at
 *
 *   http://www.apache.org/licenses/LICENSE-2.0
 *
 * Unless required by applicable law or agreed to in writing, software
 * distributed under the License is distributed on an "AS IS" BASIS,
 * WITHOUT WARRANTIES OR CONDITIONS OF ANY KIND, either express or implied.
 * See the License for the specific language governing permissions and
 * limitations under the License.
 */

package accounts

import (
	"context"
	"fmt"
	"strings"
	"time"

	"github.com/onflow/cadence"
	flowsdk "github.com/onflow/flow-go-sdk"

	"github.com/pkg/browser"
	"github.com/spf13/cobra"

	"github.com/onflow/flowkit/v2"
	"github.com/onflow/flowkit/v2/accounts"
	"github.com/onflow/flowkit/v2/output"
	"github.com/onflow/flowkit/v2/transactions"

	"github.com/onflow/flow-cli/common/branding"
	"github.com/onflow/flow-cli/internal/command"
	"github.com/onflow/flow-cli/internal/prompt"
	"github.com/onflow/flow-cli/internal/util"
)

type flagsFund struct {
	Include []string `default:"" flag:"include" info:"Fields to include in the output. Valid values: contracts."`
}

var fundFlags = flagsFund{}

<<<<<<< HEAD
// getTestnetAccounts returns all accounts that have testnet-valid addresses
func getTestnetAccounts(state *flowkit.State) []accounts.Account {
	var testnetAccounts []accounts.Account

	allAccounts := *state.Accounts()
	for _, account := range allAccounts {
		if account.Address.IsValid(flowsdk.Testnet) {
			testnetAccounts = append(testnetAccounts, account)
		}
	}

	return testnetAccounts
}

// resolveTestnetAccount resolves a string that could be either an address or account name and validates it's testnet-compatible
func resolveTestnetAccount(input string, state *flowkit.State) (flowsdk.Address, error) {
	address, err := util.ResolveAddressOrAccountName(input, state)
	if err != nil {
		accountName := branding.GrayStyle.Render(input)
		return flowsdk.EmptyAddress, fmt.Errorf("could not find account with name %s", accountName)
	}

	// Apply testnet-specific validation for fund command
	if !address.IsValid(flowsdk.Testnet) {
		accountName := branding.PurpleStyle.Render(input)
		addressStr := branding.GrayStyle.Render(address.String())
		errorMsg := branding.ErrorStyle.Render("The faucet can only fund testnet addresses")
		return flowsdk.EmptyAddress, fmt.Errorf("account %s has address %s which is not valid for testnet. %s", accountName, addressStr, errorMsg)
	}

	return address, nil
}

=======
>>>>>>> 1fc6b8bd
var fundCommand = &command.Command{
	Cmd: &cobra.Command{
		Use:     "fund [address|name]",
		Short:   "Funds an account by address or account name (emulator or testnet)",
		Example: "flow accounts fund 8e94eaa81771313a\nflow accounts fund testnet-account\nflow accounts fund emulator-account\nflow accounts fund",
		Args:    cobra.MaximumNArgs(1),
	},
	Flags: &fundFlags,
	RunS:  fund,
}

func fund(
	args []string,
	_ command.GlobalFlags,
	logger output.Logger,
	flow flowkit.Services,
	state *flowkit.State,
) (command.Result, error) {
	var address flowsdk.Address

	if len(args) == 0 {
		// No address provided, prompt user to select from available accounts
		availableAccounts := util.GetAccountsByNetworks(state, []string{"testnet", "emulator"})
		if len(availableAccounts) == 0 {
			errorIcon := branding.ErrorStyle.Render("❌")
			errorMsg := branding.ErrorStyle.Render("No fundable accounts found in flow.json")
			helpIcon := branding.GrayStyle.Render("✨")
			helpText := branding.GrayStyle.Render("Create an account first with:")
			suggestion := branding.GreenStyle.Render("flow accounts create")
			return nil, fmt.Errorf("%s %s\n\n%s %s %s", errorIcon, errorMsg, helpIcon, helpText, suggestion)
		}

		options := make([]string, len(availableAccounts))
		for i, account := range availableAccounts {
			network := "emulator"
			if util.IsAddressValidForNetwork(account.Address, "testnet") {
				network = "testnet"
			} else if util.IsAddressValidForNetwork(account.Address, "mainnet") {
				network = "mainnet"
			}
			options[i] = fmt.Sprintf("%s (%s) [%s]", account.Address.HexWithPrefix(), account.Name, network)
		}

		selected, err := prompt.RunSingleSelect(options, "Select an account to fund:")
		if err != nil {
			errorMsg := branding.ErrorStyle.Render("account selection cancelled")
			return nil, fmt.Errorf("%s: %w", errorMsg, err)
		}

		for i, option := range options {
			if option == selected {
				address = availableAccounts[i].Address
				break
			}
		}
	} else {
		var err error
<<<<<<< HEAD
		address, err = resolveTestnetAccount(args[0], state)
=======
		address, err = util.ResolveAddressOrAccountNameForNetworks(args[0], state, []string{"testnet", "emulator"})
>>>>>>> 1fc6b8bd
		if err != nil {
			return nil, err
		}
	}

	if address.IsValid(flowsdk.Testnet) {
		return fundTestnetAccount(address, logger)
	} else if address.IsValid(flowsdk.Emulator) {
		return fundEmulatorAccount(address, logger, flow, state)
	} else {
		addressStr := branding.GrayStyle.Render(address.String())
		errorIcon := branding.ErrorStyle.Render("❌")
		errorMsg := branding.ErrorStyle.Render("Funding is only supported for testnet and emulator addresses")
		return nil, fmt.Errorf("%s %s: %s", errorIcon, errorMsg, addressStr)
	}
}

// fundTestnetAccount funds a testnet account using the web faucet
func fundTestnetAccount(address flowsdk.Address, logger output.Logger) (command.Result, error) {
	addressStr := branding.PurpleStyle.Render(address.HexWithPrefix())
	linkStr := branding.GreenStyle.Render(testnetFaucetURL(address))

	logger.Info(fmt.Sprintf("🌐 Opening Testnet faucet to fund %s...", addressStr))
	logger.Info("")
	logger.Info(fmt.Sprintf("🔗 If there's an issue, use this link instead: %s", linkStr))
	// wait for the user to read the message
	time.Sleep(5 * time.Second)

	if err := browser.OpenURL(testnetFaucetURL(address)); err != nil {
		return nil, err
	}

	logger.Info("")
	helpIcon := branding.GrayStyle.Render("💡")
	helpText := branding.GrayStyle.Render("After funding completes, check your balance with:")
	suggestion := branding.GreenStyle.Render("flow accounts list")
	logger.Info(fmt.Sprintf("%s %s %s", helpIcon, helpText, suggestion))

	return nil, nil
}

// fundEmulatorAccount funds an emulator account by minting tokens directly
func fundEmulatorAccount(address flowsdk.Address, logger output.Logger, flow flowkit.Services, state *flowkit.State) (command.Result, error) {
	const fundingAmountFlow = 1000.0

	addressStr := branding.PurpleStyle.Render(address.HexWithPrefix())

	// Check if emulator is running
	networks := state.Networks()
	if networks != nil {
		for _, network := range *networks {
			if network.Name == "emulator" || strings.Contains(network.Host, "127.0.0.1") || strings.Contains(network.Host, "localhost") {
				if !util.IsEmulatorRunning(network.Host) {
					errorIcon := branding.ErrorStyle.Render("❌")
					errorMsg := branding.ErrorStyle.Render("Emulator is not running")
					helpIcon := branding.GrayStyle.Render("🚀")
					helpText := branding.GrayStyle.Render("Start the emulator first with:")
					suggestion := branding.GreenStyle.Render("flow emulator")
					return nil, fmt.Errorf("%s %s\n\n%s %s %s", errorIcon, errorMsg, helpIcon, helpText, suggestion)
				}
				break
			}
		}
	}

	fundingTx := `
import FlowToken from 0x0ae53cb6e3f42a79
import FungibleToken from 0xee82856bf20e2aa6

transaction(address: Address, amount: UFix64) {
    let tokenAdmin: &FlowToken.Administrator
    let tokenReceiver: &{FungibleToken.Receiver}

    prepare(signer: auth(BorrowValue) &Account) {
        self.tokenAdmin = signer.storage.borrow<&FlowToken.Administrator>(from: /storage/flowTokenAdmin)
            ?? panic("Signer is not the token admin")

        self.tokenReceiver = getAccount(address).capabilities.borrow<&{FungibleToken.Receiver}>(
                /public/flowTokenReceiver
            ) ?? panic("Could not borrow receiver reference to the recipient's Vault")
    }

    execute {
        let minter <- self.tokenAdmin.createNewMinter(allowedAmount: amount)
        let mintedVault <- minter.mintTokens(amount: amount)

        self.tokenReceiver.deposit(from: <-mintedVault)

        destroy minter
    }
}`

	// Get the emulator service account to sign the transaction
	serviceAccount, err := state.EmulatorServiceAccount()
	if err != nil {
		return nil, fmt.Errorf("failed to get emulator service account: %w", err)
	}

	// Convert FLOW amount to UFix64 raw units (multiply by 10^8)
	fundingAmountRaw := fundingAmountFlow * 100000000

	transactionArgs := []cadence.Value{
		cadence.NewAddress(address),
		cadence.UFix64(fundingAmountRaw),
	}

	_, txResult, err := flow.SendTransaction(
		context.Background(),
		transactions.AccountRoles{
			Proposer:    *serviceAccount,
			Authorizers: []accounts.Account{*serviceAccount},
			Payer:       *serviceAccount,
		},
		flowkit.Script{
			Code: []byte(fundingTx),
			Args: transactionArgs,
		},
		1000,
	)

	if err != nil {
		return nil, fmt.Errorf("failed to fund emulator account: %w", err)
	}

	if txResult.Error != nil {
		return nil, fmt.Errorf("funding transaction failed: %s", txResult.Error.Error())
	}

	logger.Info("")
	successIcon := branding.GreenStyle.Render("🎉")
	successMsg := branding.GreenStyle.Render(fmt.Sprintf("Successfully funded %s with %.0f FLOW tokens!", addressStr, fundingAmountFlow))
	logger.Info(fmt.Sprintf("%s %s", successIcon, successMsg))

	if txResult.TransactionID.String() != "" {
		txIdStr := branding.GrayStyle.Render(fmt.Sprintf("Transaction ID: %s", txResult.TransactionID.String()))
		logger.Info(fmt.Sprintf("📋 %s", txIdStr))
	}

	logger.Info("")
	helpIcon := branding.GrayStyle.Render("💡")
	helpText := branding.GrayStyle.Render("To see your account balance, run:")
	suggestion := branding.GreenStyle.Render("flow accounts list")
	logger.Info(fmt.Sprintf("%s %s %s", helpIcon, helpText, suggestion))

	logger.Info("")
	noteIcon := branding.GrayStyle.Render("📝")
	noteText := branding.GrayStyle.Render("Note: Emulator accounts are destroyed when emulator is killed unless persisted.")
	logger.Info(fmt.Sprintf("%s %s", noteIcon, noteText))

	return nil, nil
}<|MERGE_RESOLUTION|>--- conflicted
+++ resolved
@@ -47,42 +47,6 @@
 
 var fundFlags = flagsFund{}
 
-<<<<<<< HEAD
-// getTestnetAccounts returns all accounts that have testnet-valid addresses
-func getTestnetAccounts(state *flowkit.State) []accounts.Account {
-	var testnetAccounts []accounts.Account
-
-	allAccounts := *state.Accounts()
-	for _, account := range allAccounts {
-		if account.Address.IsValid(flowsdk.Testnet) {
-			testnetAccounts = append(testnetAccounts, account)
-		}
-	}
-
-	return testnetAccounts
-}
-
-// resolveTestnetAccount resolves a string that could be either an address or account name and validates it's testnet-compatible
-func resolveTestnetAccount(input string, state *flowkit.State) (flowsdk.Address, error) {
-	address, err := util.ResolveAddressOrAccountName(input, state)
-	if err != nil {
-		accountName := branding.GrayStyle.Render(input)
-		return flowsdk.EmptyAddress, fmt.Errorf("could not find account with name %s", accountName)
-	}
-
-	// Apply testnet-specific validation for fund command
-	if !address.IsValid(flowsdk.Testnet) {
-		accountName := branding.PurpleStyle.Render(input)
-		addressStr := branding.GrayStyle.Render(address.String())
-		errorMsg := branding.ErrorStyle.Render("The faucet can only fund testnet addresses")
-		return flowsdk.EmptyAddress, fmt.Errorf("account %s has address %s which is not valid for testnet. %s", accountName, addressStr, errorMsg)
-	}
-
-	return address, nil
-}
-
-=======
->>>>>>> 1fc6b8bd
 var fundCommand = &command.Command{
 	Cmd: &cobra.Command{
 		Use:     "fund [address|name]",
@@ -140,11 +104,7 @@
 		}
 	} else {
 		var err error
-<<<<<<< HEAD
-		address, err = resolveTestnetAccount(args[0], state)
-=======
 		address, err = util.ResolveAddressOrAccountNameForNetworks(args[0], state, []string{"testnet", "emulator"})
->>>>>>> 1fc6b8bd
 		if err != nil {
 			return nil, err
 		}
