/*
 * Flow CLI
 *
 * Copyright 2019-2021 Dapper Labs, Inc.
 *
 * Licensed under the Apache License, Version 2.0 (the "License");
 * you may not use this file except in compliance with the License.
 * You may obtain a copy of the License at
 *
 *   http://www.apache.org/licenses/LICENSE-2.0
 *
 * Unless required by applicable law or agreed to in writing, software
 * distributed under the License is distributed on an "AS IS" BASIS,
 * WITHOUT WARRANTIES OR CONDITIONS OF ANY KIND, either express or implied.
 * See the License for the specific language governing permissions and
 * limitations under the License.
 */

package quick

import (
<<<<<<< HEAD
=======
	"fmt"

	"github.com/onflow/flow-go-sdk/crypto"
>>>>>>> 7153ef26
	"github.com/spf13/cobra"

	"github.com/onflow/flow-cli/internal/command"
	"github.com/onflow/flow-cli/internal/config"
	"github.com/onflow/flow-cli/pkg/flowcli/project"
	"github.com/onflow/flow-cli/pkg/flowcli/services"
)

// TODO(sideninja) workaround - init needed to be copied in order to work else there is flag duplicate error

var initFlag = config.FlagsInit{}

var InitCommand = &command.Command{
	Cmd: &cobra.Command{
		Use:     "init",
		Short:   "Initialize a new configuration",
		Example: "flow project init",
	},
	Flags: &initFlag,
	Run: func(
		cmd *cobra.Command,
		args []string,
		globalFlags command.GlobalFlags,
		services *services.Services,
		proj *project.Project,
	) (command.Result, error) {
<<<<<<< HEAD
		proj, err := services.Project.Init(
=======
		sigAlgo := crypto.StringToSignatureAlgorithm(initFlag.ServiceKeySigAlgo)
		if sigAlgo == crypto.UnknownSignatureAlgorithm {
			return nil, fmt.Errorf("invalid signature algorithm: %s", initFlag.ServiceKeySigAlgo)
		}

		hashAlgo := crypto.StringToHashAlgorithm(initFlag.ServiceKeyHashAlgo)
		if hashAlgo == crypto.UnknownHashAlgorithm {
			return nil, fmt.Errorf("invalid hash algorithm: %s", initFlag.ServiceKeyHashAlgo)
		}

		privateKey, err := crypto.DecodePrivateKeyHex(sigAlgo, initFlag.ServicePrivateKey)
		if err != nil {
			return nil, fmt.Errorf("invalid private key: %w", err)
		}

		proj, err = services.Project.Init(
>>>>>>> 7153ef26
			initFlag.Reset,
			initFlag.Global,
			sigAlgo,
			hashAlgo,
			privateKey,
		)
		if err != nil {
			return nil, err
		}

		return &config.InitResult{Project: proj}, nil
	},
}<|MERGE_RESOLUTION|>--- conflicted
+++ resolved
@@ -19,12 +19,9 @@
 package quick
 
 import (
-<<<<<<< HEAD
-=======
 	"fmt"
 
 	"github.com/onflow/flow-go-sdk/crypto"
->>>>>>> 7153ef26
 	"github.com/spf13/cobra"
 
 	"github.com/onflow/flow-cli/internal/command"
@@ -51,9 +48,6 @@
 		services *services.Services,
 		proj *project.Project,
 	) (command.Result, error) {
-<<<<<<< HEAD
-		proj, err := services.Project.Init(
-=======
 		sigAlgo := crypto.StringToSignatureAlgorithm(initFlag.ServiceKeySigAlgo)
 		if sigAlgo == crypto.UnknownSignatureAlgorithm {
 			return nil, fmt.Errorf("invalid signature algorithm: %s", initFlag.ServiceKeySigAlgo)
@@ -70,7 +64,6 @@
 		}
 
 		proj, err = services.Project.Init(
->>>>>>> 7153ef26
 			initFlag.Reset,
 			initFlag.Global,
 			sigAlgo,
