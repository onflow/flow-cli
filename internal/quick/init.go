--- conflicted
+++ resolved
@@ -23,11 +23,10 @@
 
 	"github.com/onflow/flow-cli/internal/command"
 	"github.com/onflow/flow-cli/internal/config"
-<<<<<<< HEAD
 	"github.com/onflow/flow-cli/pkg/flowkit/services"
-=======
->>>>>>> 675475b5
 )
+
+// TODO(sideninja) workaround - init needed to be copied in order to work else there is flag duplicate error
 
 var initFlag = config.FlagsInit{}
 
