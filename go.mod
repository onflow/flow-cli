module github.com/onflow/flow-cli

go 1.20

require (
	github.com/charmbracelet/bubbles v0.18.0
	github.com/charmbracelet/bubbletea v0.25.0
	github.com/dukex/mixpanel v1.0.1
	github.com/getsentry/sentry-go v0.27.0
	github.com/go-git/go-git/v5 v5.11.0
	github.com/gosuri/uilive v0.0.4
	github.com/logrusorgru/aurora/v4 v4.0.0
	github.com/manifoldco/promptui v0.9.0
	github.com/onflow/cadence v0.42.10
	github.com/onflow/cadence-tools/languageserver v0.33.6
	github.com/onflow/cadence-tools/lint v0.14.2
	github.com/onflow/cadence-tools/test v0.14.7
	github.com/onflow/fcl-dev-wallet v0.7.4
	github.com/onflow/flixkit-go v1.2.0
	github.com/onflow/flow-core-contracts/lib/go/templates v1.2.4-0.20231016154253-a00dbf7c061f
	github.com/onflow/flow-emulator v0.62.1
	github.com/onflow/flow-go v0.33.2-0.20240412174857-015156b297b5
	github.com/onflow/flow-go-sdk v0.46.3
	github.com/onflow/flowkit v1.18.0
	github.com/onflowser/flowser/v3 v3.1.3
	github.com/pkg/browser v0.0.0-20240102092130-5ac0b6a4141c
	github.com/pkg/errors v0.9.1
	github.com/psiemens/sconfig v0.1.0
	github.com/radovskyb/watcher v1.0.7
	github.com/rs/zerolog v1.32.0
	github.com/sergi/go-diff v1.3.1
	github.com/spf13/afero v1.10.0
	github.com/spf13/cobra v1.8.0
	github.com/spf13/viper v1.16.0
	github.com/stretchr/testify v1.8.4
	golang.org/x/exp v0.0.0-20240119083558-1b970713d09a
	google.golang.org/grpc v1.64.0
)

require (
	cloud.google.com/go/compute v1.25.1 // indirect
	cloud.google.com/go/compute/metadata v0.2.3 // indirect
	cloud.google.com/go/iam v1.1.6 // indirect
	cloud.google.com/go/kms v1.15.7 // indirect
	dario.cat/mergo v1.0.0 // indirect
	github.com/DataDog/zstd v1.5.2 // indirect
	github.com/FactomProject/basen v0.0.0-20150613233007-fe3947df716e // indirect
	github.com/FactomProject/btcutilecc v0.0.0-20130527213604-d3a63a5752ec // indirect
	github.com/Microsoft/go-winio v0.6.1 // indirect
	github.com/OneOfOne/xxhash v1.2.8 // indirect
	github.com/ProtonMail/go-crypto v0.0.0-20230828082145-3c4c8a2d2371 // indirect
	github.com/StackExchange/wmi v1.2.1 // indirect
	github.com/VictoriaMetrics/fastcache v1.12.1 // indirect
	github.com/atotto/clipboard v0.1.4 // indirect
	github.com/aymanbagabas/go-osc52/v2 v2.0.1 // indirect
	github.com/beorn7/perks v1.0.1 // indirect
	github.com/bits-and-blooms/bitset v1.10.0 // indirect
	github.com/btcsuite/btcd/btcec/v2 v2.2.1 // indirect
	github.com/btcsuite/btcd/chaincfg/chainhash v1.0.3 // indirect
	github.com/c-bata/go-prompt v0.2.6 // indirect
	github.com/cenkalti/backoff/v4 v4.2.1 // indirect
	github.com/cespare/xxhash v1.1.0 // indirect
	github.com/cespare/xxhash/v2 v2.2.0 // indirect
	github.com/charmbracelet/lipgloss v0.9.1 // indirect
	github.com/chzyer/readline v0.0.0-20180603132655-2972be24d48e // indirect
	github.com/cloudflare/circl v1.3.3 // indirect
	github.com/cockroachdb/errors v1.9.1 // indirect
	github.com/cockroachdb/logtags v0.0.0-20230118201751-21c54148d20b // indirect
	github.com/cockroachdb/pebble v0.0.0-20230928194634-aa077af62593 // indirect
	github.com/cockroachdb/redact v1.1.3 // indirect
	github.com/cockroachdb/tokenbucket v0.0.0-20230807174530-cc333fc44b06 // indirect
	github.com/consensys/bavard v0.1.13 // indirect
	github.com/consensys/gnark-crypto v0.12.1 // indirect
	github.com/containerd/console v1.0.4-0.20230313162750-1ae8d489ac81 // indirect
	github.com/coreos/go-semver v0.3.0 // indirect
	github.com/crate-crypto/go-kzg-4844 v0.7.0 // indirect
	github.com/cyphar/filepath-securejoin v0.2.4 // indirect
	github.com/davecgh/go-spew v1.1.2-0.20180830191138-d8f796af33cc // indirect
	github.com/davidlazar/go-crypto v0.0.0-20200604182044-b73af7476f6c // indirect
	github.com/deckarep/golang-set/v2 v2.1.0 // indirect
	github.com/decred/dcrd/dcrec/secp256k1/v4 v4.2.0 // indirect
	github.com/desertbit/timer v0.0.0-20180107155436-c41aec40b27f // indirect
	github.com/dgraph-io/badger/v2 v2.2007.4 // indirect
	github.com/dgraph-io/ristretto v0.1.0 // indirect
	github.com/dgryski/go-farm v0.0.0-20190423205320-6a90982ecee2 // indirect
	github.com/dgryski/go-rendezvous v0.0.0-20200823014737-9f7001d12a5f // indirect
	github.com/docker/go-units v0.5.0 // indirect
	github.com/dustin/go-humanize v1.0.1 // indirect
	github.com/ef-ds/deque v1.0.4 // indirect
	github.com/emirpasic/gods v1.18.1 // indirect
	github.com/ethereum/c-kzg-4844 v0.4.0 // indirect
	github.com/ethereum/go-ethereum v1.13.10 // indirect
	github.com/felixge/httpsnoop v1.0.4 // indirect
	github.com/fsnotify/fsnotify v1.6.0 // indirect
	github.com/fxamacker/cbor/v2 v2.4.1-0.20230228173756-c0c9f774e40c // indirect
	github.com/fxamacker/circlehash v0.3.0 // indirect
	github.com/glebarez/go-sqlite v1.21.1 // indirect
	github.com/go-git/gcfg v1.5.1-0.20230307220236-3a3c6141e376 // indirect
	github.com/go-git/go-billy/v5 v5.5.0 // indirect
	github.com/go-kit/kit v0.12.0 // indirect
	github.com/go-kit/log v0.2.1 // indirect
	github.com/go-logfmt/logfmt v0.5.1 // indirect
	github.com/go-logr/logr v1.4.1 // indirect
	github.com/go-logr/stdr v1.2.2 // indirect
	github.com/go-ole/go-ole v1.2.6 // indirect
	github.com/go-redis/redis/v8 v8.11.5 // indirect
	github.com/go-stack/stack v1.8.1 // indirect
	github.com/gobwas/ws v1.3.0 // indirect
	github.com/gofrs/flock v0.8.1 // indirect
	github.com/gogo/protobuf v1.3.2 // indirect
	github.com/golang/glog v1.2.0 // indirect
	github.com/golang/groupcache v0.0.0-20210331224755-41bb18bfe9da // indirect
	github.com/golang/protobuf v1.5.4 // indirect
	github.com/golang/snappy v0.0.5-0.20220116011046-fa5810519dcb // indirect
	github.com/google/go-dap v0.11.0 // indirect
	github.com/google/go-github v17.0.0+incompatible // indirect
	github.com/google/go-querystring v1.1.0 // indirect
	github.com/google/s2a-go v0.1.7 // indirect
	github.com/google/uuid v1.6.0 // indirect
	github.com/googleapis/enterprise-certificate-proxy v0.3.2 // indirect
	github.com/googleapis/gax-go/v2 v2.12.2 // indirect
	github.com/gorilla/mux v1.8.1 // indirect
	github.com/gorilla/websocket v1.5.0 // indirect
	github.com/grpc-ecosystem/go-grpc-middleware/providers/zerolog/v2 v2.0.0-rc.2 // indirect
	github.com/grpc-ecosystem/go-grpc-middleware/v2 v2.0.0-rc.2 // indirect
	github.com/grpc-ecosystem/go-grpc-prometheus v1.2.0 // indirect
	github.com/grpc-ecosystem/grpc-gateway/v2 v2.19.0 // indirect
	github.com/hashicorp/errwrap v1.1.0 // indirect
	github.com/hashicorp/go-multierror v1.1.1 // indirect
	github.com/hashicorp/golang-lru v1.0.2 // indirect
	github.com/hashicorp/golang-lru/v2 v2.0.7 // indirect
	github.com/hashicorp/hcl v1.0.0 // indirect
	github.com/holiman/bloomfilter/v2 v2.0.3 // indirect
	github.com/holiman/uint256 v1.2.4 // indirect
	github.com/iancoleman/orderedmap v0.0.0-20190318233801-ac98e3ecb4b0 // indirect
	github.com/improbable-eng/grpc-web v0.15.0 // indirect
	github.com/inconshreveable/mousetrap v1.1.0 // indirect
	github.com/invopop/jsonschema v0.7.0 // indirect
	github.com/ipfs/bbloom v0.0.4 // indirect
	github.com/ipfs/go-block-format v0.2.0 // indirect
	github.com/ipfs/go-cid v0.4.1 // indirect
	github.com/ipfs/go-datastore v0.6.0 // indirect
	github.com/ipfs/go-ipfs-blockstore v1.3.0 // indirect
	github.com/ipfs/go-ipfs-ds-help v1.1.0 // indirect
	github.com/ipfs/go-ipfs-util v0.0.3 // indirect
	github.com/ipfs/go-ipld-format v0.6.0 // indirect
	github.com/ipfs/go-log v1.0.5 // indirect
	github.com/ipfs/go-log/v2 v2.5.1 // indirect
	github.com/ipfs/go-metrics-interface v0.0.1 // indirect
	github.com/jbenet/go-context v0.0.0-20150711004518-d14ea06fba99 // indirect
	github.com/jbenet/go-temp-err-catcher v0.1.0 // indirect
	github.com/jbenet/goprocess v0.1.4 // indirect
	github.com/joho/godotenv v1.4.0 // indirect
	github.com/k0kubun/pp/v3 v3.2.0 // indirect
	github.com/kevinburke/go-bindata v3.23.0+incompatible // indirect
	github.com/kevinburke/ssh_config v1.2.0 // indirect
	github.com/klauspost/compress v1.17.4 // indirect
	github.com/klauspost/cpuid/v2 v2.2.6 // indirect
	github.com/kr/pretty v0.3.1 // indirect
	github.com/kr/text v0.2.0 // indirect
	github.com/libp2p/go-buffer-pool v0.1.0 // indirect
	github.com/libp2p/go-libp2p v0.32.2 // indirect
	github.com/libp2p/go-libp2p-pubsub v0.10.0 // indirect
	github.com/libp2p/go-msgio v0.3.0 // indirect
	github.com/lmars/go-slip10 v0.0.0-20190606092855-400ba44fee12 // indirect
	github.com/logrusorgru/aurora v2.0.3+incompatible // indirect
	github.com/lucasb-eyer/go-colorful v1.2.0 // indirect
	github.com/magiconair/properties v1.8.7 // indirect
	github.com/mattn/go-colorable v0.1.13 // indirect
	github.com/mattn/go-isatty v0.0.20 // indirect
	github.com/mattn/go-localereader v0.0.1 // indirect
	github.com/mattn/go-runewidth v0.0.15 // indirect
	github.com/mattn/go-tty v0.0.4 // indirect
	github.com/matttproud/golang_protobuf_extensions/v2 v2.0.0 // indirect
	github.com/minio/sha256-simd v1.0.1 // indirect
	github.com/mitchellh/mapstructure v1.5.0 // indirect
	github.com/mmcloughlin/addchain v0.4.0 // indirect
	github.com/mr-tron/base58 v1.2.0 // indirect
	github.com/muesli/ansi v0.0.0-20211018074035-2e021307bc4b // indirect
	github.com/muesli/cancelreader v0.2.2 // indirect
	github.com/muesli/reflow v0.3.0 // indirect
	github.com/muesli/termenv v0.15.2 // indirect
	github.com/multiformats/go-base32 v0.1.0 // indirect
	github.com/multiformats/go-base36 v0.2.0 // indirect
	github.com/multiformats/go-multiaddr v0.12.2 // indirect
	github.com/multiformats/go-multibase v0.2.0 // indirect
	github.com/multiformats/go-multicodec v0.9.0 // indirect
	github.com/multiformats/go-multihash v0.2.3 // indirect
	github.com/multiformats/go-multistream v0.5.0 // indirect
	github.com/multiformats/go-varint v0.0.7 // indirect
	github.com/olekukonko/tablewriter v0.0.5 // indirect
	github.com/onflow/atree v0.6.0 // indirect
	github.com/onflow/crypto v0.25.1 // indirect
	github.com/onflow/flow-core-contracts/lib/go/contracts v1.2.4-0.20231016154253-a00dbf7c061f // indirect
	github.com/onflow/flow-ft/lib/go/contracts v0.7.1-0.20230711213910-baad011d2b13 // indirect
	github.com/onflow/flow-nft/lib/go/contracts v1.1.0 // indirect
	github.com/onflow/flow/protobuf/go/flow v0.4.0 // indirect
	github.com/onflow/go-ethereum v1.13.4 // indirect
	github.com/onflow/nft-storefront/lib/go/contracts v0.0.0-20221222181731-14b90207cead // indirect
	github.com/onflow/sdks v0.5.0 // indirect
	github.com/onflow/wal v0.0.0-20240208022732-d756cd497d3b // indirect
	github.com/opentracing/opentracing-go v1.2.0 // indirect
	github.com/pbnjay/memory v0.0.0-20210728143218-7b4eea64cf58 // indirect
	github.com/pelletier/go-toml/v2 v2.0.8 // indirect
	github.com/pierrec/lz4 v2.6.1+incompatible // indirect
	github.com/pjbgf/sha1cd v0.3.0 // indirect
	github.com/pkg/term v1.2.0-beta.2 // indirect
	github.com/pmezard/go-difflib v1.0.1-0.20181226105442-5d4384ee4fb2 // indirect
	github.com/prometheus/client_golang v1.18.0 // indirect
	github.com/prometheus/client_model v0.5.0 // indirect
	github.com/prometheus/common v0.45.0 // indirect
	github.com/prometheus/procfs v0.12.0 // indirect
	github.com/psiemens/graceland v1.0.0 // indirect
	github.com/remyoudompheng/bigfft v0.0.0-20230129092748-24d4a6f8daec // indirect
	github.com/rivo/uniseg v0.4.7 // indirect
	github.com/rogpeppe/go-internal v1.11.0 // indirect
	github.com/rs/cors v1.8.0 // indirect
	github.com/sethvargo/go-retry v0.2.3 // indirect
	github.com/shirou/gopsutil v3.21.4-0.20210419000835-c7a38de76ee5+incompatible // indirect
	github.com/skeema/knownhosts v1.2.1 // indirect
	github.com/slok/go-http-metrics v0.10.0 // indirect
	github.com/sourcegraph/jsonrpc2 v0.1.0 // indirect
	github.com/spaolacci/murmur3 v1.1.0 // indirect
	github.com/spf13/cast v1.5.1 // indirect
	github.com/spf13/jwalterweatherman v1.1.0 // indirect
	github.com/spf13/pflag v1.0.5 // indirect
	github.com/stoewer/go-strcase v1.3.0 // indirect
	github.com/stretchr/objx v0.5.0 // indirect
	github.com/subosito/gotenv v1.4.2 // indirect
	github.com/supranational/blst v0.3.11 // indirect
	github.com/syndtr/goleveldb v1.0.1-0.20210819022825-2ae1ddf74ef7 // indirect
	github.com/texttheater/golang-levenshtein/levenshtein v0.0.0-20200805054039-cae8b0eaed6c // indirect
	github.com/tidwall/pretty v1.2.1 // indirect
	github.com/tklauser/go-sysconf v0.3.12 // indirect
	github.com/tklauser/numcpus v0.6.1 // indirect
	github.com/turbolent/prettier v0.0.0-20220320183459-661cc755135d // indirect
	github.com/tyler-smith/go-bip39 v1.1.0 // indirect
	github.com/vmihailenco/msgpack v4.0.4+incompatible // indirect
	github.com/vmihailenco/msgpack/v4 v4.3.11 // indirect
	github.com/vmihailenco/tagparser v0.1.1 // indirect
	github.com/x448/float16 v0.8.4 // indirect
	github.com/xanzy/ssh-agent v0.3.3 // indirect
	github.com/zeebo/blake3 v0.2.3 // indirect
	go.opencensus.io v0.24.0 // indirect
	go.opentelemetry.io/contrib/instrumentation/google.golang.org/grpc/otelgrpc v0.49.0 // indirect
	go.opentelemetry.io/contrib/instrumentation/net/http/otelhttp v0.49.0 // indirect
	go.opentelemetry.io/otel v1.24.0 // indirect
	go.opentelemetry.io/otel/exporters/otlp/otlptrace v1.21.0 // indirect
	go.opentelemetry.io/otel/exporters/otlp/otlptrace/otlptracegrpc v1.21.0 // indirect
	go.opentelemetry.io/otel/metric v1.24.0 // indirect
	go.opentelemetry.io/otel/sdk v1.22.0 // indirect
	go.opentelemetry.io/otel/trace v1.24.0 // indirect
	go.opentelemetry.io/proto/otlp v1.0.0 // indirect
	go.uber.org/atomic v1.11.0 // indirect
	go.uber.org/multierr v1.11.0 // indirect
	go.uber.org/zap v1.26.0 // indirect
	golang.org/x/crypto v0.21.0 // indirect
	golang.org/x/mod v0.14.0 // indirect
	golang.org/x/net v0.22.0 // indirect
	golang.org/x/oauth2 v0.18.0 // indirect
	golang.org/x/sync v0.6.0 // indirect
<<<<<<< HEAD
	golang.org/x/sys v0.17.0 // indirect
	golang.org/x/term v0.17.0 // indirect
=======
	golang.org/x/sys v0.18.0 // indirect
>>>>>>> 78a6b220
	golang.org/x/text v0.14.0 // indirect
	golang.org/x/time v0.5.0 // indirect
	golang.org/x/tools v0.17.0 // indirect
	golang.org/x/xerrors v0.0.0-20231012003039-104605ab7028 // indirect
	gonum.org/v1/gonum v0.14.0 // indirect
	google.golang.org/api v0.169.0 // indirect
	google.golang.org/appengine v1.6.8 // indirect
	google.golang.org/genproto v0.0.0-20240227224415-6ceb2ff114de // indirect
	google.golang.org/genproto/googleapis/api v0.0.0-20240318140521-94a12d6c2237 // indirect
	google.golang.org/genproto/googleapis/rpc v0.0.0-20240318140521-94a12d6c2237 // indirect
	google.golang.org/protobuf v1.33.0 // indirect
	gopkg.in/ini.v1 v1.67.0 // indirect
	gopkg.in/warnings.v0 v0.1.2 // indirect
	gopkg.in/yaml.v3 v3.0.1 // indirect
	lukechampine.com/blake3 v1.2.1 // indirect
	modernc.org/libc v1.22.3 // indirect
	modernc.org/mathutil v1.5.0 // indirect
	modernc.org/memory v1.5.0 // indirect
	modernc.org/sqlite v1.21.1 // indirect
	nhooyr.io/websocket v1.8.7 // indirect
	rsc.io/tmplfunc v0.0.3 // indirect
)<|MERGE_RESOLUTION|>--- conflicted
+++ resolved
@@ -259,12 +259,8 @@
 	golang.org/x/net v0.22.0 // indirect
 	golang.org/x/oauth2 v0.18.0 // indirect
 	golang.org/x/sync v0.6.0 // indirect
-<<<<<<< HEAD
-	golang.org/x/sys v0.17.0 // indirect
+	golang.org/x/sys v0.18.0 // indirect
 	golang.org/x/term v0.17.0 // indirect
-=======
-	golang.org/x/sys v0.18.0 // indirect
->>>>>>> 78a6b220
 	golang.org/x/text v0.14.0 // indirect
 	golang.org/x/time v0.5.0 // indirect
 	golang.org/x/tools v0.17.0 // indirect
