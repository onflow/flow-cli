module github.com/onflow/flow-cli

go 1.20

require (
	github.com/dukex/mixpanel v1.0.1
	github.com/getsentry/sentry-go v0.27.0
	github.com/go-git/go-git/v5 v5.11.0
	github.com/gosuri/uilive v0.0.4
	github.com/logrusorgru/aurora/v4 v4.0.0
	github.com/manifoldco/promptui v0.9.0
	github.com/onflow/cadence v0.42.10
	github.com/onflow/cadence-tools/languageserver v0.33.5
	github.com/onflow/cadence-tools/lint v0.14.2
	github.com/onflow/cadence-tools/test v0.14.7
	github.com/onflow/fcl-dev-wallet v0.7.4
	github.com/onflow/flixkit-go v1.1.3
	github.com/onflow/flow-core-contracts/lib/go/templates v1.2.4-0.20231016154253-a00dbf7c061f
	github.com/onflow/flow-emulator v0.62.1
	github.com/onflow/flow-go v0.33.2-0.20240412174857-015156b297b5
	github.com/onflow/flow-go-sdk v0.46.2
	github.com/onflow/flowkit v1.17.3
	github.com/onflowser/flowser/v3 v3.1.3
	github.com/pkg/browser v0.0.0-20240102092130-5ac0b6a4141c
	github.com/pkg/errors v0.9.1
	github.com/psiemens/sconfig v0.1.0
	github.com/radovskyb/watcher v1.0.7
	github.com/rs/zerolog v1.32.0
	github.com/sergi/go-diff v1.3.1
	github.com/spf13/afero v1.10.0
	github.com/spf13/cobra v1.8.0
	github.com/spf13/viper v1.16.0
	github.com/stretchr/testify v1.8.4
	golang.org/x/exp v0.0.0-20240119083558-1b970713d09a
	google.golang.org/grpc v1.63.0
)

require (
	cloud.google.com/go/compute v1.24.0 // indirect
	cloud.google.com/go/compute/metadata v0.2.3 // indirect
	cloud.google.com/go/iam v1.1.6 // indirect
	cloud.google.com/go/kms v1.15.7 // indirect
	dario.cat/mergo v1.0.0 // indirect
	github.com/DataDog/zstd v1.5.2 // indirect
	github.com/FactomProject/basen v0.0.0-20150613233007-fe3947df716e // indirect
	github.com/FactomProject/btcutilecc v0.0.0-20130527213604-d3a63a5752ec // indirect
	github.com/Microsoft/go-winio v0.6.1 // indirect
	github.com/OneOfOne/xxhash v1.2.8 // indirect
	github.com/ProtonMail/go-crypto v0.0.0-20230828082145-3c4c8a2d2371 // indirect
	github.com/StackExchange/wmi v1.2.1 // indirect
	github.com/VictoriaMetrics/fastcache v1.12.1 // indirect
	github.com/aymanbagabas/go-osc52/v2 v2.0.1 // indirect
	github.com/beorn7/perks v1.0.1 // indirect
	github.com/bits-and-blooms/bitset v1.10.0 // indirect
	github.com/btcsuite/btcd/btcec/v2 v2.2.1 // indirect
	github.com/btcsuite/btcd/chaincfg/chainhash v1.0.3 // indirect
	github.com/c-bata/go-prompt v0.2.6 // indirect
	github.com/cenkalti/backoff/v4 v4.2.1 // indirect
	github.com/cespare/xxhash v1.1.0 // indirect
	github.com/cespare/xxhash/v2 v2.2.0 // indirect
	github.com/charmbracelet/bubbletea v0.25.0 // indirect
	github.com/chzyer/readline v0.0.0-20180603132655-2972be24d48e // indirect
	github.com/cloudflare/circl v1.3.3 // indirect
	github.com/cockroachdb/errors v1.9.1 // indirect
	github.com/cockroachdb/logtags v0.0.0-20230118201751-21c54148d20b // indirect
	github.com/cockroachdb/pebble v0.0.0-20230928194634-aa077af62593 // indirect
	github.com/cockroachdb/redact v1.1.3 // indirect
	github.com/cockroachdb/tokenbucket v0.0.0-20230807174530-cc333fc44b06 // indirect
	github.com/consensys/bavard v0.1.13 // indirect
	github.com/consensys/gnark-crypto v0.12.1 // indirect
	github.com/containerd/console v1.0.4-0.20230313162750-1ae8d489ac81 // indirect
	github.com/coreos/go-semver v0.3.0 // indirect
	github.com/crate-crypto/go-kzg-4844 v0.7.0 // indirect
	github.com/cyphar/filepath-securejoin v0.2.4 // indirect
	github.com/davecgh/go-spew v1.1.2-0.20180830191138-d8f796af33cc // indirect
	github.com/davidlazar/go-crypto v0.0.0-20200604182044-b73af7476f6c // indirect
	github.com/deckarep/golang-set/v2 v2.1.0 // indirect
	github.com/decred/dcrd/dcrec/secp256k1/v4 v4.2.0 // indirect
	github.com/desertbit/timer v0.0.0-20180107155436-c41aec40b27f // indirect
	github.com/dgraph-io/badger/v2 v2.2007.4 // indirect
	github.com/dgraph-io/ristretto v0.1.0 // indirect
	github.com/dgryski/go-farm v0.0.0-20190423205320-6a90982ecee2 // indirect
	github.com/dgryski/go-rendezvous v0.0.0-20200823014737-9f7001d12a5f // indirect
	github.com/docker/go-units v0.5.0 // indirect
	github.com/dustin/go-humanize v1.0.1 // indirect
	github.com/ef-ds/deque v1.0.4 // indirect
	github.com/emirpasic/gods v1.18.1 // indirect
	github.com/ethereum/c-kzg-4844 v0.4.0 // indirect
	github.com/ethereum/go-ethereum v1.13.10 // indirect
	github.com/felixge/httpsnoop v1.0.4 // indirect
	github.com/fsnotify/fsnotify v1.6.0 // indirect
	github.com/fxamacker/cbor/v2 v2.4.1-0.20230228173756-c0c9f774e40c // indirect
	github.com/fxamacker/circlehash v0.3.0 // indirect
	github.com/glebarez/go-sqlite v1.21.1 // indirect
	github.com/go-git/gcfg v1.5.1-0.20230307220236-3a3c6141e376 // indirect
	github.com/go-git/go-billy/v5 v5.5.0 // indirect
	github.com/go-kit/kit v0.12.0 // indirect
	github.com/go-kit/log v0.2.1 // indirect
	github.com/go-logfmt/logfmt v0.5.1 // indirect
	github.com/go-logr/logr v1.4.1 // indirect
	github.com/go-logr/stdr v1.2.2 // indirect
	github.com/go-ole/go-ole v1.2.6 // indirect
	github.com/go-redis/redis/v8 v8.11.5 // indirect
	github.com/go-stack/stack v1.8.1 // indirect
	github.com/gobwas/ws v1.3.0 // indirect
	github.com/gofrs/flock v0.8.1 // indirect
	github.com/gogo/protobuf v1.3.2 // indirect
	github.com/golang/glog v1.2.0 // indirect
	github.com/golang/groupcache v0.0.0-20210331224755-41bb18bfe9da // indirect
	github.com/golang/protobuf v1.5.4 // indirect
	github.com/golang/snappy v0.0.5-0.20220116011046-fa5810519dcb // indirect
	github.com/google/go-dap v0.11.0 // indirect
	github.com/google/go-github v17.0.0+incompatible // indirect
	github.com/google/go-querystring v1.1.0 // indirect
	github.com/google/s2a-go v0.1.7 // indirect
	github.com/google/uuid v1.6.0 // indirect
	github.com/googleapis/enterprise-certificate-proxy v0.3.2 // indirect
	github.com/googleapis/gax-go/v2 v2.12.0 // indirect
	github.com/gorilla/mux v1.8.1 // indirect
	github.com/gorilla/websocket v1.5.0 // indirect
	github.com/grpc-ecosystem/go-grpc-middleware/providers/zerolog/v2 v2.0.0-rc.2 // indirect
	github.com/grpc-ecosystem/go-grpc-middleware/v2 v2.0.0-rc.2 // indirect
	github.com/grpc-ecosystem/go-grpc-prometheus v1.2.0 // indirect
	github.com/grpc-ecosystem/grpc-gateway/v2 v2.19.0 // indirect
	github.com/hashicorp/errwrap v1.1.0 // indirect
	github.com/hashicorp/go-multierror v1.1.1 // indirect
	github.com/hashicorp/golang-lru v1.0.2 // indirect
	github.com/hashicorp/golang-lru/v2 v2.0.7 // indirect
	github.com/hashicorp/hcl v1.0.0 // indirect
	github.com/holiman/bloomfilter/v2 v2.0.3 // indirect
	github.com/holiman/uint256 v1.2.4 // indirect
	github.com/iancoleman/orderedmap v0.0.0-20190318233801-ac98e3ecb4b0 // indirect
	github.com/improbable-eng/grpc-web v0.15.0 // indirect
	github.com/inconshreveable/mousetrap v1.1.0 // indirect
	github.com/invopop/jsonschema v0.7.0 // indirect
	github.com/ipfs/bbloom v0.0.4 // indirect
	github.com/ipfs/go-block-format v0.2.0 // indirect
	github.com/ipfs/go-cid v0.4.1 // indirect
	github.com/ipfs/go-datastore v0.6.0 // indirect
	github.com/ipfs/go-ipfs-blockstore v1.3.0 // indirect
	github.com/ipfs/go-ipfs-ds-help v1.1.0 // indirect
	github.com/ipfs/go-ipfs-util v0.0.3 // indirect
	github.com/ipfs/go-ipld-format v0.6.0 // indirect
	github.com/ipfs/go-log v1.0.5 // indirect
	github.com/ipfs/go-log/v2 v2.5.1 // indirect
	github.com/ipfs/go-metrics-interface v0.0.1 // indirect
	github.com/jbenet/go-context v0.0.0-20150711004518-d14ea06fba99 // indirect
	github.com/jbenet/go-temp-err-catcher v0.1.0 // indirect
	github.com/jbenet/goprocess v0.1.4 // indirect
	github.com/joho/godotenv v1.4.0 // indirect
	github.com/k0kubun/pp/v3 v3.2.0 // indirect
	github.com/kevinburke/go-bindata v3.23.0+incompatible // indirect
	github.com/kevinburke/ssh_config v1.2.0 // indirect
	github.com/klauspost/compress v1.17.4 // indirect
	github.com/klauspost/cpuid/v2 v2.2.6 // indirect
	github.com/kr/pretty v0.3.1 // indirect
	github.com/kr/text v0.2.0 // indirect
	github.com/libp2p/go-buffer-pool v0.1.0 // indirect
	github.com/libp2p/go-libp2p v0.32.2 // indirect
	github.com/libp2p/go-libp2p-pubsub v0.10.0 // indirect
	github.com/libp2p/go-msgio v0.3.0 // indirect
	github.com/lmars/go-slip10 v0.0.0-20190606092855-400ba44fee12 // indirect
	github.com/logrusorgru/aurora v2.0.3+incompatible // indirect
	github.com/lucasb-eyer/go-colorful v1.2.0 // indirect
	github.com/magiconair/properties v1.8.7 // indirect
	github.com/mattn/go-colorable v0.1.13 // indirect
	github.com/mattn/go-isatty v0.0.20 // indirect
	github.com/mattn/go-localereader v0.0.1 // indirect
	github.com/mattn/go-runewidth v0.0.15 // indirect
	github.com/mattn/go-tty v0.0.4 // indirect
	github.com/matttproud/golang_protobuf_extensions/v2 v2.0.0 // indirect
	github.com/minio/sha256-simd v1.0.1 // indirect
	github.com/mitchellh/mapstructure v1.5.0 // indirect
	github.com/mmcloughlin/addchain v0.4.0 // indirect
	github.com/mr-tron/base58 v1.2.0 // indirect
	github.com/muesli/ansi v0.0.0-20211018074035-2e021307bc4b // indirect
	github.com/muesli/cancelreader v0.2.2 // indirect
	github.com/muesli/reflow v0.3.0 // indirect
	github.com/muesli/termenv v0.15.2 // indirect
	github.com/multiformats/go-base32 v0.1.0 // indirect
	github.com/multiformats/go-base36 v0.2.0 // indirect
	github.com/multiformats/go-multiaddr v0.12.2 // indirect
	github.com/multiformats/go-multibase v0.2.0 // indirect
	github.com/multiformats/go-multicodec v0.9.0 // indirect
	github.com/multiformats/go-multihash v0.2.3 // indirect
	github.com/multiformats/go-multistream v0.5.0 // indirect
	github.com/multiformats/go-varint v0.0.7 // indirect
	github.com/olekukonko/tablewriter v0.0.5 // indirect
	github.com/onflow/atree v0.6.0 // indirect
	github.com/onflow/crypto v0.25.1 // indirect
	github.com/onflow/flow-core-contracts/lib/go/contracts v1.2.4-0.20231016154253-a00dbf7c061f // indirect
	github.com/onflow/flow-ft/lib/go/contracts v0.7.1-0.20230711213910-baad011d2b13 // indirect
	github.com/onflow/flow-nft/lib/go/contracts v1.1.0 // indirect
	github.com/onflow/flow/protobuf/go/flow v0.4.0 // indirect
	github.com/onflow/go-ethereum v1.13.4 // indirect
	github.com/onflow/nft-storefront/lib/go/contracts v0.0.0-20221222181731-14b90207cead // indirect
	github.com/onflow/sdks v0.5.0 // indirect
	github.com/onflow/wal v0.0.0-20240208022732-d756cd497d3b // indirect
	github.com/opentracing/opentracing-go v1.2.0 // indirect
	github.com/pbnjay/memory v0.0.0-20210728143218-7b4eea64cf58 // indirect
	github.com/pelletier/go-toml/v2 v2.0.8 // indirect
	github.com/pierrec/lz4 v2.6.1+incompatible // indirect
	github.com/pjbgf/sha1cd v0.3.0 // indirect
	github.com/pkg/term v1.2.0-beta.2 // indirect
	github.com/pmezard/go-difflib v1.0.1-0.20181226105442-5d4384ee4fb2 // indirect
	github.com/prometheus/client_golang v1.18.0 // indirect
	github.com/prometheus/client_model v0.5.0 // indirect
	github.com/prometheus/common v0.45.0 // indirect
	github.com/prometheus/procfs v0.12.0 // indirect
	github.com/psiemens/graceland v1.0.0 // indirect
	github.com/remyoudompheng/bigfft v0.0.0-20230129092748-24d4a6f8daec // indirect
	github.com/rivo/uniseg v0.4.7 // indirect
	github.com/rogpeppe/go-internal v1.11.0 // indirect
	github.com/rs/cors v1.8.0 // indirect
	github.com/sethvargo/go-retry v0.2.3 // indirect
	github.com/shirou/gopsutil v3.21.4-0.20210419000835-c7a38de76ee5+incompatible // indirect
	github.com/skeema/knownhosts v1.2.1 // indirect
	github.com/slok/go-http-metrics v0.10.0 // indirect
	github.com/sourcegraph/jsonrpc2 v0.1.0 // indirect
	github.com/spaolacci/murmur3 v1.1.0 // indirect
	github.com/spf13/cast v1.5.1 // indirect
	github.com/spf13/jwalterweatherman v1.1.0 // indirect
	github.com/spf13/pflag v1.0.5 // indirect
	github.com/stoewer/go-strcase v1.3.0 // indirect
	github.com/stretchr/objx v0.5.0 // indirect
	github.com/subosito/gotenv v1.4.2 // indirect
	github.com/supranational/blst v0.3.11 // indirect
	github.com/syndtr/goleveldb v1.0.1-0.20210819022825-2ae1ddf74ef7 // indirect
	github.com/texttheater/golang-levenshtein/levenshtein v0.0.0-20200805054039-cae8b0eaed6c // indirect
	github.com/tidwall/pretty v1.2.1 // indirect
	github.com/tklauser/go-sysconf v0.3.12 // indirect
	github.com/tklauser/numcpus v0.6.1 // indirect
	github.com/turbolent/prettier v0.0.0-20220320183459-661cc755135d // indirect
	github.com/tyler-smith/go-bip39 v1.1.0 // indirect
	github.com/vmihailenco/msgpack v4.0.4+incompatible // indirect
	github.com/vmihailenco/msgpack/v4 v4.3.11 // indirect
	github.com/vmihailenco/tagparser v0.1.1 // indirect
	github.com/x448/float16 v0.8.4 // indirect
	github.com/xanzy/ssh-agent v0.3.3 // indirect
	github.com/zeebo/blake3 v0.2.3 // indirect
	go.opencensus.io v0.24.0 // indirect
	go.opentelemetry.io/contrib/instrumentation/google.golang.org/grpc/otelgrpc v0.47.0 // indirect
	go.opentelemetry.io/contrib/instrumentation/net/http/otelhttp v0.47.0 // indirect
	go.opentelemetry.io/otel v1.22.0 // indirect
	go.opentelemetry.io/otel/exporters/otlp/otlptrace v1.21.0 // indirect
	go.opentelemetry.io/otel/exporters/otlp/otlptrace/otlptracegrpc v1.21.0 // indirect
	go.opentelemetry.io/otel/metric v1.22.0 // indirect
	go.opentelemetry.io/otel/sdk v1.21.0 // indirect
	go.opentelemetry.io/otel/trace v1.22.0 // indirect
	go.opentelemetry.io/proto/otlp v1.0.0 // indirect
	go.uber.org/atomic v1.11.0 // indirect
	go.uber.org/multierr v1.11.0 // indirect
	go.uber.org/zap v1.26.0 // indirect
	golang.org/x/crypto v0.19.0 // indirect
	golang.org/x/mod v0.14.0 // indirect
	golang.org/x/net v0.21.0 // indirect
	golang.org/x/oauth2 v0.17.0 // indirect
	golang.org/x/sync v0.6.0 // indirect
<<<<<<< HEAD
	golang.org/x/sys v0.16.0 // indirect
	golang.org/x/term v0.16.0 // indirect
=======
	golang.org/x/sys v0.17.0 // indirect
>>>>>>> 3d45445a
	golang.org/x/text v0.14.0 // indirect
	golang.org/x/time v0.5.0 // indirect
	golang.org/x/tools v0.17.0 // indirect
	golang.org/x/xerrors v0.0.0-20231012003039-104605ab7028 // indirect
	gonum.org/v1/gonum v0.14.0 // indirect
	google.golang.org/api v0.162.0 // indirect
	google.golang.org/appengine v1.6.8 // indirect
	google.golang.org/genproto v0.0.0-20240227224415-6ceb2ff114de // indirect
	google.golang.org/genproto/googleapis/api v0.0.0-20240227224415-6ceb2ff114de // indirect
	google.golang.org/genproto/googleapis/rpc v0.0.0-20240227224415-6ceb2ff114de // indirect
	google.golang.org/protobuf v1.33.0 // indirect
	gopkg.in/ini.v1 v1.67.0 // indirect
	gopkg.in/warnings.v0 v0.1.2 // indirect
	gopkg.in/yaml.v3 v3.0.1 // indirect
	lukechampine.com/blake3 v1.2.1 // indirect
	modernc.org/libc v1.22.3 // indirect
	modernc.org/mathutil v1.5.0 // indirect
	modernc.org/memory v1.5.0 // indirect
	modernc.org/sqlite v1.21.1 // indirect
	nhooyr.io/websocket v1.8.7 // indirect
	rsc.io/tmplfunc v0.0.3 // indirect
)<|MERGE_RESOLUTION|>--- conflicted
+++ resolved
@@ -3,6 +3,7 @@
 go 1.20
 
 require (
+	github.com/charmbracelet/bubbletea v0.25.0
 	github.com/dukex/mixpanel v1.0.1
 	github.com/getsentry/sentry-go v0.27.0
 	github.com/go-git/go-git/v5 v5.11.0
@@ -58,7 +59,6 @@
 	github.com/cenkalti/backoff/v4 v4.2.1 // indirect
 	github.com/cespare/xxhash v1.1.0 // indirect
 	github.com/cespare/xxhash/v2 v2.2.0 // indirect
-	github.com/charmbracelet/bubbletea v0.25.0 // indirect
 	github.com/chzyer/readline v0.0.0-20180603132655-2972be24d48e // indirect
 	github.com/cloudflare/circl v1.3.3 // indirect
 	github.com/cockroachdb/errors v1.9.1 // indirect
@@ -256,12 +256,8 @@
 	golang.org/x/net v0.21.0 // indirect
 	golang.org/x/oauth2 v0.17.0 // indirect
 	golang.org/x/sync v0.6.0 // indirect
-<<<<<<< HEAD
-	golang.org/x/sys v0.16.0 // indirect
-	golang.org/x/term v0.16.0 // indirect
-=======
 	golang.org/x/sys v0.17.0 // indirect
->>>>>>> 3d45445a
+	golang.org/x/term v0.17.0 // indirect
 	golang.org/x/text v0.14.0 // indirect
 	golang.org/x/time v0.5.0 // indirect
 	golang.org/x/tools v0.17.0 // indirect
