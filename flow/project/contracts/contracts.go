/*
 * Flow CLI
 *
 * Copyright 2019-2020 Dapper Labs, Inc.
 *
 * Licensed under the Apache License, Version 2.0 (the "License");
 * you may not use this file except in compliance with the License.
 * You may obtain a copy of the License at
 *
 *   http://www.apache.org/licenses/LICENSE-2.0
 *
 * Unless required by applicable law or agreed to in writing, software
 * distributed under the License is distributed on an "AS IS" BASIS,
 * WITHOUT WARRANTIES OR CONDITIONS OF ANY KIND, either express or implied.
 * See the License for the specific language governing permissions and
 * limitations under the License.
 */

package contracts

import (
	"fmt"
	"io/ioutil"
	"path"
	"path/filepath"
	"strings"

	"github.com/onflow/cadence/runtime/ast"
	"github.com/onflow/cadence/runtime/common"
	"github.com/onflow/cadence/runtime/parser2"
	"github.com/onflow/flow-go-sdk"
	"gonum.org/v1/gonum/graph"
	"gonum.org/v1/gonum/graph/simple"
	"gonum.org/v1/gonum/graph/topo"
)

type Contract struct {
	index        int64
	name         string
	source       string
	target       flow.Address
	code         string
	program      *ast.Program
	dependencies map[string]*Contract
	aliases      map[string]flow.Address
}

func newContract(
	index int,
	contractName,
	contractSource,
	contractCode string,
	target flow.Address,
) (*Contract, error) {
	program, err := parser2.ParseProgram(contractCode)
	if err != nil {
		return nil, err
	}

	return &Contract{
		index:        int64(index),
		name:         contractName,
		source:       contractSource,
		target:       target,
		code:         contractCode,
		program:      program,
		dependencies: make(map[string]*Contract),
		aliases:      make(map[string]flow.Address),
	}, nil
}

func (c *Contract) ID() int64 {
	return c.index
}

func (c *Contract) Name() string {
	return c.name
}

func (c *Contract) Code() string {
	return c.code
}

func (c *Contract) TranspiledCode() string {
	code := c.code

	for location, dep := range c.dependencies {
		code = strings.Replace(
			code,
			fmt.Sprintf(`"%s"`, location),
			fmt.Sprintf("0x%s", dep.Target()),
			1,
		)
	}

	for location, target := range c.aliases {
		code = strings.Replace(
			code,
			fmt.Sprintf(`"%s"`, location),
			fmt.Sprintf("0x%s", target),
			1,
		)
	}

	return code
}

func (c *Contract) Target() flow.Address {
	return c.target
}

func (c *Contract) Dependencies() map[string]*Contract {
	return c.dependencies
}

func (c *Contract) imports() []string {
	imports := make([]string, 0)

	for _, imp := range c.program.ImportDeclarations() {
		location, ok := imp.Location.(common.StringLocation)
		if ok {
			imports = append(imports, location.String())
		}
	}

	return imports
}

func (c *Contract) addDependency(location string, dep *Contract) {
	c.dependencies[location] = dep
}

func (c *Contract) addAlias(location string, target flow.Address) {
	c.aliases[location] = target
}

type Loader interface {
	Load(source string) (string, error)
	Normalize(base, relative string) string
}

type FilesystemLoader struct{}

func (f FilesystemLoader) Load(source string) (string, error) {
	codeBytes, err := ioutil.ReadFile(source)
	if err != nil {
		return "", err
	}

	return string(codeBytes), nil
}

func (f FilesystemLoader) Normalize(base, relative string) string {
	return absolutePath(base, relative)
}

func absolutePath(basePath, relativePath string) string {
	return path.Join(path.Dir(basePath), relativePath)
}

func (c *Contract) addAlias(location string, target flow.Address) {
	c.aliases[location] = target
}

type Preprocessor struct {
	loader            Loader
	aliases           map[string]string
	contracts         []*Contract
	contractsBySource map[string]*Contract
}

func NewPreprocessor(loader Loader, aliases map[string]string) *Preprocessor {
	return &Preprocessor{
		loader:            loader,
		aliases:           aliases,
		contracts:         make([]*Contract, 0),
		contractsBySource: make(map[string]*Contract),
	}
}

func (p *Preprocessor) AddContractSource(
	contractName,
	contractSource string,
	target flow.Address,
) error {
	contractCode, err := p.loader.Load(contractSource)
	if err != nil {
		return err
	}

	c, err := newContract(
		len(p.contracts),
		contractName,
		contractSource,
		contractCode,
		target,
	)
	if err != nil {
		return err
	}

	p.contracts = append(p.contracts, c)
	p.contractsBySource[c.source] = c

	return nil
}

func (p *Preprocessor) ResolveImports() error {
	for _, c := range p.contracts {
		for _, location := range c.imports() {
			importPath := p.loader.Normalize(c.source, location)
<<<<<<< HEAD
			importPathAlias := getAliasForImport(importPath)

			importAlias, isAlias := p.aliases[importPathAlias]
=======
			importAlias, isAlias := p.aliases[importPath]
>>>>>>> 3f4688f3
			importContract, isContract := p.contractsBySource[importPath]

			if isContract {
				c.addDependency(location, importContract)
			} else if isAlias {
				c.addAlias(location, flow.HexToAddress(
					strings.ReplaceAll(importAlias, "0x", ""), // REF: go-sdk should handle this
				))
			} else {
<<<<<<< HEAD
				return fmt.Errorf("Import from %s could not be find: %s, make sure import path is correct.", c.name, importPath)
=======
				return fmt.Errorf("Import from %s could not be found: %s, make sure import path is correct.", c.name, importPath)
>>>>>>> 3f4688f3
			}
		}
	}

	return nil
}

func (p *Preprocessor) ContractBySource(contractSource string) *Contract {
	return p.contractsBySource[contractSource]
}

func (p *Preprocessor) ContractDeploymentOrder() ([]*Contract, error) {
	sorted, err := sortByDeploymentOrder(p.contracts)
	if err != nil {
		// TODO: add dedicated error types
		return nil, err
	}

	return sorted, nil
}

type CyclicImportError struct {
	Cycles [][]*Contract
}

func (e *CyclicImportError) contractNames() [][]string {
	cycles := make([][]string, 0, len(e.Cycles))

	for _, cycle := range e.Cycles {
		contracts := make([]string, 0, len(cycle))
		for _, contract := range cycle {
			contracts = append(contracts, contract.Name())
		}

		cycles = append(cycles, contracts)
	}

	return cycles
}

func (e *CyclicImportError) Error() string {
	return fmt.Sprintf(
		"contracts: import cycle(s) detected: %v",
		e.contractNames(),
	)
}

// sortByDeploymentOrder sorts the given set of contracts in order of deployment.
//
// The resulting ordering ensures that each contract is deployed after all of its
// dependencies are deployed. This function returns an error if an import cycle exists.
//
// This function constructs a directed graph in which contracts are nodes and imports are edges.
// The ordering is computed by performing a topological sort on the constructed graph.
func sortByDeploymentOrder(contracts []*Contract) ([]*Contract, error) {
	g := simple.NewDirectedGraph()

	for _, c := range contracts {
		g.AddNode(c)
	}

	for _, c := range contracts {
		for _, dep := range c.dependencies {
			g.SetEdge(g.NewEdge(dep, c))
		}
	}

	sorted, err := topo.SortStabilized(g, nil)
	if err != nil {
		switch topoErr := err.(type) {
		case topo.Unorderable:
			return nil, &CyclicImportError{Cycles: nodeSetsToContractSets(topoErr)}
		default:
			return nil, err
		}
	}

	return nodesToContracts(sorted), nil
}

func nodeSetsToContractSets(nodes [][]graph.Node) [][]*Contract {
	contracts := make([][]*Contract, len(nodes))

	for i, s := range nodes {
		contracts[i] = nodesToContracts(s)
	}

	return contracts
}

func nodesToContracts(nodes []graph.Node) []*Contract {
	contracts := make([]*Contract, len(nodes))

	for i, s := range nodes {
		contracts[i] = s.(*Contract)
	}

	return contracts
}

func getAliasForImport(location string) string {
	return strings.ReplaceAll(
		filepath.Base(location), ".cdc", "",
	)
}<|MERGE_RESOLUTION|>--- conflicted
+++ resolved
@@ -22,7 +22,6 @@
 	"fmt"
 	"io/ioutil"
 	"path"
-	"path/filepath"
 	"strings"
 
 	"github.com/onflow/cadence/runtime/ast"
@@ -130,10 +129,6 @@
 	c.dependencies[location] = dep
 }
 
-func (c *Contract) addAlias(location string, target flow.Address) {
-	c.aliases[location] = target
-}
-
 type Loader interface {
 	Load(source string) (string, error)
 	Normalize(base, relative string) string
@@ -209,13 +204,7 @@
 	for _, c := range p.contracts {
 		for _, location := range c.imports() {
 			importPath := p.loader.Normalize(c.source, location)
-<<<<<<< HEAD
-			importPathAlias := getAliasForImport(importPath)
-
-			importAlias, isAlias := p.aliases[importPathAlias]
-=======
 			importAlias, isAlias := p.aliases[importPath]
->>>>>>> 3f4688f3
 			importContract, isContract := p.contractsBySource[importPath]
 
 			if isContract {
@@ -225,11 +214,7 @@
 					strings.ReplaceAll(importAlias, "0x", ""), // REF: go-sdk should handle this
 				))
 			} else {
-<<<<<<< HEAD
-				return fmt.Errorf("Import from %s could not be find: %s, make sure import path is correct.", c.name, importPath)
-=======
 				return fmt.Errorf("Import from %s could not be found: %s, make sure import path is correct.", c.name, importPath)
->>>>>>> 3f4688f3
 			}
 		}
 	}
@@ -328,10 +313,4 @@
 	}
 
 	return contracts
-}
-
-func getAliasForImport(location string) string {
-	return strings.ReplaceAll(
-		filepath.Base(location), ".cdc", "",
-	)
 }