--- conflicted
+++ resolved
@@ -4,7 +4,6 @@
 # events but only for the master branch
 on:
   push:
-<<<<<<< HEAD
     branches:
       - master
       - 'feature/**'
@@ -12,11 +11,6 @@
     branches:
       - master
       - 'feature/**'
-=======
-    branches: [master]
-  pull_request:
-    branches: [master]
->>>>>>> 119d4089
 
 jobs:
   test:
