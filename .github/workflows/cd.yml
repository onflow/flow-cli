name: CD Release

on:
  release:
    types: [published]

jobs:
  security:
    runs-on: ubuntu-latest
    steps:
      - uses: actions/checkout@master
      - name: Run Snyk to check for vulnerabilities
        continue-on-error: true
        uses: snyk/actions/golang@master
        with:
          go-version: '1.18'
        env:
          SNYK_TOKEN: ${{ secrets.SNYK_TOKEN }}
  build:
    runs-on: ubuntu-latest
    steps:
      - uses: actions/checkout@v2
        with:
          fetch-depth: 0
      - uses: actions/setup-go@v1
        with:
          go-version: '1.18'
      - name: Build Binaries
        run: make versioned-binaries
        env:
<<<<<<< HEAD
          ACCOUNT_CREATION_API_SECRET: ${{ secrets.ACCOUNT_CREATION_API_SECRET }}
=======
          MIXPANEL_PROJECT_TOKEN: ${{ secrets.MIXPANEL_PROJECT_TOKEN }}
>>>>>>> e2bd018f
      - name: Uploading Binaries
        uses: google-github-actions/upload-cloud-storage@main
        with:
          credentials: ${{ secrets.FLOW_HOSTING_PROD_SA }}
          path: ./cmd/flow/
          glob: 'flow-*'
          destination: flow-cli/
          parent: false
      - name: Update Version
        uses: google-github-actions/upload-cloud-storage@main
        with:
          credentials: ${{ secrets.FLOW_HOSTING_PROD_SA }}
          path: ./
          glob: 'version.txt'
          destination: flow-cli/
  homebrew:
      name: Bump Homebrew formula
      runs-on: ubuntu-latest
      steps:
        - uses: mislav/bump-homebrew-formula-action@v1
          with:
            formula-name: flow-cli
          env:
            COMMITTER_TOKEN: ${{ secrets.COMMITTER_TOKEN }}<|MERGE_RESOLUTION|>--- conflicted
+++ resolved
@@ -28,11 +28,8 @@
       - name: Build Binaries
         run: make versioned-binaries
         env:
-<<<<<<< HEAD
           ACCOUNT_CREATION_API_SECRET: ${{ secrets.ACCOUNT_CREATION_API_SECRET }}
-=======
           MIXPANEL_PROJECT_TOKEN: ${{ secrets.MIXPANEL_PROJECT_TOKEN }}
->>>>>>> e2bd018f
       - name: Uploading Binaries
         uses: google-github-actions/upload-cloud-storage@main
         with:
