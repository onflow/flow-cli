/*
 * Flow CLI
 *
 * Copyright 2019-2021 Dapper Labs, Inc.
 *
 * Licensed under the Apache License, Version 2.0 (the "License");
 * you may not use this file except in compliance with the License.
 * You may obtain a copy of the License at
 *
 *   http://www.apache.org/licenses/LICENSE-2.0
 *
 * Unless required by applicable law or agreed to in writing, software
 * distributed under the License is distributed on an "AS IS" BASIS,
 * WITHOUT WARRANTIES OR CONDITIONS OF ANY KIND, either express or implied.
 * See the License for the specific language governing permissions and
 * limitations under the License.
 */

package tests

import (
	"os"
	"testing"

	"github.com/onflow/flow-go-sdk"
	"github.com/onflow/flow-go/utils/io"
	"github.com/stretchr/testify/assert"
	"github.com/stretchr/testify/require"

	"github.com/onflow/flow-cli/pkg/flowcli/gateway"
	"github.com/onflow/flow-cli/pkg/flowcli/output"
	"github.com/onflow/flow-cli/pkg/flowcli/project"
	"github.com/onflow/flow-cli/pkg/flowcli/services"
)

const (
	serviceAddress  = "f8d6e0586b0a20c7"
	contractPath    = "./Hello.cdc"
	emulatorAccount = "emulator-account"
	host            = "127.0.0.1:3569"
	conf            = "./flow.json"
)

var logger = output.NewStdoutLogger(output.NoneLog)
var e2e = os.Getenv("E2E")

func TestAccount(t *testing.T) {
	if e2e == "" {
		t.Skip("Skipping end-to-end tests")
	}

	helloContract, _ := io.ReadFile(contractPath)

	gw, err := gateway.NewGrpcGateway(host)
	assert.NoError(t, err)

	project, err := project.Load([]string{conf})
	assert.NoError(t, err)

	accounts := services.NewAccounts(gw, project, logger)

	t.Run("Get an Account", func(t *testing.T) {
		account, err := accounts.Get(serviceAddress)

		assert.NoError(t, err)
		assert.Equal(t, account.Address.String(), serviceAddress)
	})

	t.Run("Creates an Account", func(t *testing.T) {
		keys := []string{"0x640a5a359bf3536d15192f18d872d57c98a96cb871b92b70cecb0739c2d5c37b4be12548d3526933c2cda9b0b9c69412f45ffb6b85b6840d8569d969fe84e5b7"}
		account, err := accounts.Create(
			emulatorAccount,
			keys,
			"ECDSA_P256",
			"SHA3_256",
			[]string{},
		)

		assert.NoError(t, err)
		assert.Equal(t, account.Keys[0].PublicKey.String(), keys[0])
		assert.Equal(t, string(account.Code), "")
	})

	t.Run("Account Add Contract", func(t *testing.T) {
		acc, err := accounts.AddContract(
			emulatorAccount,
			"Hello",
			contractPath,
			false,
		)

		assert.NoError(t, err)
		assert.Equal(t, string(acc.Contracts["Hello"]), string(helloContract))
	})

	t.Run("Account Update Contract", func(t *testing.T) {
		acc, err := accounts.AddContract(
			emulatorAccount,
			"Hello",
			contractPath,
			true,
		)

		assert.NoError(t, err)
		assert.Equal(t, string(acc.Contracts["Hello"]), string(helloContract))
	})

	t.Run("Account Update Contract", func(t *testing.T) {
		acc, err := accounts.AddContract(
			emulatorAccount,
			"Hello",
			contractPath,
			true,
		)

		assert.NoError(t, err)
		assert.Equal(t, string(acc.Contracts["Hello"]), string(helloContract))
	})

	t.Run("Account Remove Contract", func(t *testing.T) {
		acc, err := accounts.RemoveContract("Hello", emulatorAccount)

		assert.NoError(t, err)
		assert.Equal(t, string(acc.Contracts["Hello"]), "")
	})

}

func TestEvents(t *testing.T) {
	if e2e == "" {
		t.Skip("Skipping end-to-end tests")
	}

	gw, err := gateway.NewGrpcGateway(host)
	assert.NoError(t, err)

	project, err := project.Load([]string{conf})
	assert.NoError(t, err)

	events := services.NewEvents(gw, project, logger)

	t.Run("Get Event", func(t *testing.T) {
		event, err := events.Get("flow.createAccount", "0", "100")

		assert.NoError(t, err)
		require.Greater(t, len(event), 0)
	})
}

func TestKeys(t *testing.T) {
	if e2e == "" {
		t.Skip("Skipping end-to-end tests")
	}

	gw, err := gateway.NewGrpcGateway(host)
	assert.NoError(t, err)

	proj, err := project.Load([]string{conf})
	assert.NoError(t, err)

	keys := services.NewKeys(gw, proj, logger)

	t.Run("Generate keys", func(t *testing.T) {
		key, err := keys.Generate("", "ECDSA_P256")

		assert.NoError(t, err)
		assert.Equal(t, key.Algorithm().String(), "ECDSA_P256")
		assert.Equal(t, len(key.PublicKey().String()), 130)
	})
}

func TestProject(t *testing.T) {
	if e2e == "" {
		t.Skip("Skipping end-to-end tests")
	}

	gw, err := gateway.NewGrpcGateway(host)
	assert.NoError(t, err)

	project, err := project.Load([]string{conf})
	assert.NoError(t, err)

	projects := services.NewProject(gw, project, logger)

	t.Run("Deploy project", func(t *testing.T) {
		contracts, err := projects.Deploy("emulator", true)

		assert.NoError(t, err)
		assert.Equal(t, contracts[0].Name(), "NonFungibleToken")
		assert.Equal(t, contracts[1].Name(), "Foo")
		assert.Equal(t, contracts[1].Dependencies()["./NonFungibleToken.cdc"].Target(), contracts[0].Target())
		assert.Equal(t, len(contracts), 2)
	})
}

func TestScripts(t *testing.T) {
	if e2e == "" {
		t.Skip("Skipping end-to-end tests")
	}

	gateway, err := gateway.NewGrpcGateway(host)
	assert.NoError(t, err)

	project, err := project.Load([]string{conf})
	assert.NoError(t, err)

	scripts := services.NewScripts(gateway, project, logger)

	t.Run("Test Script", func(t *testing.T) {
		val, err := scripts.Execute("./script.cdc", []string{"String:Mr G"}, "", "")

		assert.NoError(t, err)
		assert.Equal(t, val.String(), `"Hello Mr G"`)
	})

	t.Run("Test Script JSON args", func(t *testing.T) {
		val, err := scripts.Execute(
			"./script.cdc",
			[]string{},
			"[{\"type\": \"String\", \"value\": \"Mr G\"}]",
			"",
		)

		assert.NoError(t, err)
		assert.Equal(t, val.String(), `"Hello Mr G"`)
	})
}

func TestTransactions(t *testing.T) {
	if e2e == "" {
		t.Skip("Skipping end-to-end tests")
	}

	gw, err := gateway.NewGrpcGateway(host)
	assert.NoError(t, err)

	project, err := project.Load([]string{conf})
	assert.NoError(t, err)

	transactions := services.NewTransactions(gw, project, logger)
	var txID1 flow.Identifier

	t.Run("Test Transactions", func(t *testing.T) {
<<<<<<< HEAD
		tx, tr, err := transactions.Send("./transaction.cdc", emulatorAccount, []string{"String:Hello"}, "")
=======
		tx, tr, err := transactions.Send(
			"./transaction.cdc",
			"",
			emulatorAccount,
			[]string{"String:Hello"},
			"",
			"",
		)
>>>>>>> 89e34ca4
		txID1 = tx.ID()

		assert.NoError(t, tr.Error)
		assert.NoError(t, err)
		assert.Equal(t, tx.Payer.String(), serviceAddress)
		assert.Equal(t, tr.Status.String(), "SEALED")
	})

	t.Run("Test Failed Transactions", func(t *testing.T) {
<<<<<<< HEAD
		tx, tr, err := transactions.Send("./transactionErr.cdc", emulatorAccount, []string{}, "")
=======
		tx, tr, err := transactions.Send(
			"./transactionErr.cdc",
			"",
			emulatorAccount,
			[]string{},
			"",
			"",
		)
>>>>>>> 89e34ca4

		assert.NoError(t, err)
		assert.NotNil(t, tr.Error)
		assert.Equal(t, tx.Payer.String(), serviceAddress)
		assert.Equal(t, tr.Status.String(), "SEALED")
		require.Greater(t, len(tr.Error.Error()), 100)
	})

	t.Run("Get Transaction", func(t *testing.T) {
		tx, tr, err := transactions.GetStatus(txID1.Hex(), true)

		assert.NoError(t, err)
		assert.Equal(t, tx.Payer.String(), serviceAddress)
		assert.Equal(t, tr.Status.String(), "SEALED")
	})
}<|MERGE_RESOLUTION|>--- conflicted
+++ resolved
@@ -241,18 +241,11 @@
 	var txID1 flow.Identifier
 
 	t.Run("Test Transactions", func(t *testing.T) {
-<<<<<<< HEAD
-		tx, tr, err := transactions.Send("./transaction.cdc", emulatorAccount, []string{"String:Hello"}, "")
-=======
 		tx, tr, err := transactions.Send(
 			"./transaction.cdc",
+			emulatorAccount, []string{"String:Hello"}, "",
 			"",
-			emulatorAccount,
-			[]string{"String:Hello"},
-			"",
-			"",
-		)
->>>>>>> 89e34ca4
+		)
 		txID1 = tx.ID()
 
 		assert.NoError(t, tr.Error)
@@ -262,18 +255,11 @@
 	})
 
 	t.Run("Test Failed Transactions", func(t *testing.T) {
-<<<<<<< HEAD
-		tx, tr, err := transactions.Send("./transactionErr.cdc", emulatorAccount, []string{}, "")
-=======
 		tx, tr, err := transactions.Send(
 			"./transactionErr.cdc",
+			emulatorAccount, []string{}, "",
 			"",
-			emulatorAccount,
-			[]string{},
-			"",
-			"",
-		)
->>>>>>> 89e34ca4
+		)
 
 		assert.NoError(t, err)
 		assert.NotNil(t, tr.Error)
